--- conflicted
+++ resolved
@@ -1,16 +1,9 @@
 pub(super) mod connections;
 pub(super) mod cost;
-<<<<<<< HEAD
 pub(super) mod path;
-pub(super) mod queue;
+pub(super) mod priority_queue;
 pub(super) mod route;
+pub(super) mod double_ended_queue;
 #[cfg(test)]
 pub(super) mod tests;
-pub(super) mod transit;
-=======
-pub(super) mod double_ended_queue;
-pub(super) mod intermediates;
-pub(super) mod priority_queue;
-#[cfg(test)]
-pub(super) mod tests;
->>>>>>> c8ac1a55
+pub(super) mod transit;