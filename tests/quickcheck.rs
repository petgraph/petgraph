#![cfg(feature = "quickcheck")]

extern crate alloc;

#[macro_use]
extern crate quickcheck;
extern crate petgraph;
extern crate rand;
#[macro_use]
extern crate defmac;

extern crate itertools;
extern crate odds;

mod maximal_cliques;
mod utils;

<<<<<<< HEAD
use petgraph::algo::bridges;
use petgraph::algo::connected_components;
=======
use odds::prelude::*;
>>>>>>> 48bd3958
use utils::{Small, Tournament};

use alloc::collections::BTreeSet;
use core::hash::Hash;

use hashbrown::{HashMap, HashSet};
use itertools::assert_equal;
use itertools::cloned;
use quickcheck::{Arbitrary, Gen};
use rand::Rng;

#[cfg(feature = "stable_graph")]
use petgraph::algo::steiner_tree;
use petgraph::algo::{
    bellman_ford, condensation, connected_components, dijkstra, dsatur_coloring,
    find_negative_cycle, floyd_warshall, ford_fulkerson, greedy_feedback_arc_set, greedy_matching,
    is_cyclic_directed, is_cyclic_undirected, is_isomorphic, is_isomorphic_matching,
    k_shortest_path, kosaraju_scc, maximal_cliques as maximal_cliques_algo, maximum_matching,
    min_spanning_tree, page_rank, spfa, tarjan_scc, toposort, Matching,
};
use petgraph::data::FromElements;
use petgraph::dot::{Config, Dot};
use petgraph::graph::{edge_index, node_index, IndexType};
use petgraph::graphmap::NodeTrait;
use petgraph::operator::complement;
use petgraph::prelude::*;
use petgraph::visit::{
    EdgeFiltered, EdgeIndexable, IntoEdgeReferences, IntoEdges, IntoNeighbors, IntoNodeIdentifiers,
    IntoNodeReferences, NodeCount, NodeIndexable, Reversed, Topo, VisitMap, Visitable,
};
use petgraph::EdgeType;

fn mst_graph<N, E, Ty, Ix>(g: &Graph<N, E, Ty, Ix>) -> Graph<N, E, Undirected, Ix>
where
    Ty: EdgeType,
    Ix: IndexType,
    N: Clone,
    E: Clone + PartialOrd,
{
    Graph::from_elements(min_spanning_tree(&g))
}

use core::fmt;
use petgraph::algo::articulation_points::articulation_points;

quickcheck! {
    fn mst_directed(g: Small<Graph<(), u32>>) -> bool {
        // filter out isolated nodes
        let no_singles = g.filter_map(
            |nx, w| g.neighbors_undirected(nx).next().map(|_| w),
            |_, w| Some(w));
        for i in no_singles.node_indices() {
            assert!(no_singles.neighbors_undirected(i).count() > 0);
        }
        assert_eq!(no_singles.edge_count(), g.edge_count());
        let mst = mst_graph(&no_singles);
        assert!(!is_cyclic_undirected(&mst));
        true
    }
}

quickcheck! {
    fn mst_undirected(g: Graph<(), u32, Undirected>) -> bool {
        // filter out isolated nodes
        let no_singles = g.filter_map(
            |nx, w| g.neighbors_undirected(nx).next().map(|_| w),
            |_, w| Some(w));
        for i in no_singles.node_indices() {
            assert!(no_singles.neighbors_undirected(i).count() > 0);
        }
        assert_eq!(no_singles.edge_count(), g.edge_count());
        let mst = mst_graph(&no_singles);
        assert!(!is_cyclic_undirected(&mst));
        true
    }
}

quickcheck! {
    fn reverse_undirected(g: Small<UnGraph<(), ()>>) -> bool {
        let mut h = (*g).clone();
        h.reverse();
        is_isomorphic(&*g, &h)
    }
}

fn assert_graph_consistent<N, E, Ty, Ix>(g: &Graph<N, E, Ty, Ix>)
where
    Ty: EdgeType,
    Ix: IndexType,
{
    assert_eq!(g.node_count(), g.node_indices().count());
    assert_eq!(g.edge_count(), g.edge_indices().count());
    for edge in g.raw_edges() {
        assert!(
            g.find_edge(edge.source(), edge.target()).is_some(),
            "Edge not in graph! {:?} to {:?}",
            edge.source(),
            edge.target()
        );
    }
}

#[test]
fn reverse_directed() {
    fn prop<Ty: EdgeType>(mut g: Graph<(), (), Ty>) -> bool {
        let node_outdegrees = g
            .node_indices()
            .map(|i| g.neighbors_directed(i, Outgoing).count())
            .collect::<Vec<_>>();
        let node_indegrees = g
            .node_indices()
            .map(|i| g.neighbors_directed(i, Incoming).count())
            .collect::<Vec<_>>();

        g.reverse();
        let new_outdegrees = g
            .node_indices()
            .map(|i| g.neighbors_directed(i, Outgoing).count())
            .collect::<Vec<_>>();
        let new_indegrees = g
            .node_indices()
            .map(|i| g.neighbors_directed(i, Incoming).count())
            .collect::<Vec<_>>();
        assert_eq!(node_outdegrees, new_indegrees);
        assert_eq!(node_indegrees, new_outdegrees);
        assert_graph_consistent(&g);
        true
    }
    quickcheck::quickcheck(prop as fn(Graph<_, _, Directed>) -> bool);
}

#[test]
fn graph_retain_nodes() {
    fn prop<Ty: EdgeType>(mut g: Graph<i32, i32, Ty>) -> bool {
        // Remove all negative nodes, these should be randomly spread
        let og = g.clone();
        let nodes = g.node_count();
        let num_negs = g.raw_nodes().iter().filter(|n| n.weight < 0).count();
        let mut removed = 0;
        g.retain_nodes(|g, i| {
            let keep = g[i] >= 0;
            if !keep {
                removed += 1;
            }
            keep
        });
        let num_negs_post = g.raw_nodes().iter().filter(|n| n.weight < 0).count();
        let num_pos_post = g.raw_nodes().iter().filter(|n| n.weight >= 0).count();
        assert_eq!(num_negs_post, 0);
        assert_eq!(removed, num_negs);
        assert_eq!(num_negs + g.node_count(), nodes);
        assert_eq!(num_pos_post, g.node_count());

        // check against filter_map
        let filtered = og.filter_map(
            |_, w| if *w >= 0 { Some(*w) } else { None },
            |_, w| Some(*w),
        );
        assert_eq!(g.node_count(), filtered.node_count());
        /*
        println!("Iso of graph with nodes={}, edges={}",
                 g.node_count(), g.edge_count());
                 */
        assert!(is_isomorphic_matching(
            &filtered,
            &g,
            PartialEq::eq,
            PartialEq::eq
        ));

        true
    }
    quickcheck::quickcheck(prop as fn(Graph<_, _, Directed>) -> bool);
    quickcheck::quickcheck(prop as fn(Graph<_, _, Undirected>) -> bool);
}

#[test]
fn graph_retain_edges() {
    fn prop<Ty: EdgeType>(mut g: Graph<(), i32, Ty>) -> bool {
        // Remove all negative edges, these should be randomly spread
        let og = g.clone();
        let edges = g.edge_count();
        let num_negs = g.raw_edges().iter().filter(|n| n.weight < 0).count();
        let mut removed = 0;
        g.retain_edges(|g, i| {
            let keep = g[i] >= 0;
            if !keep {
                removed += 1;
            }
            keep
        });
        let num_negs_post = g.raw_edges().iter().filter(|n| n.weight < 0).count();
        let num_pos_post = g.raw_edges().iter().filter(|n| n.weight >= 0).count();
        assert_eq!(num_negs_post, 0);
        assert_eq!(removed, num_negs);
        assert_eq!(num_negs + g.edge_count(), edges);
        assert_eq!(num_pos_post, g.edge_count());
        if og.edge_count() < 30 {
            // check against filter_map
            let filtered = og.filter_map(
                |_, _| Some(()),
                |_, w| if *w >= 0 { Some(*w) } else { None },
            );
            assert_eq!(g.node_count(), filtered.node_count());
            assert!(is_isomorphic(&filtered, &g));
        }
        true
    }
    quickcheck::quickcheck(prop as fn(Graph<_, _, Directed>) -> bool);
    quickcheck::quickcheck(prop as fn(Graph<_, _, Undirected>) -> bool);
}

#[test]
fn stable_graph_retain_edges() {
    fn prop<Ty: EdgeType>(mut g: StableGraph<(), i32, Ty>) -> bool {
        // Remove all negative edges, these should be randomly spread
        let og = g.clone();
        let edges = g.edge_count();
        let num_negs = g.edge_references().filter(|n| *n.weight() < 0).count();
        let mut removed = 0;
        g.retain_edges(|g, i| {
            let keep = g[i] >= 0;
            if !keep {
                removed += 1;
            }
            keep
        });
        let num_negs_post = g.edge_references().filter(|n| *n.weight() < 0).count();
        let num_pos_post = g.edge_references().filter(|n| *n.weight() >= 0).count();
        assert_eq!(num_negs_post, 0);
        assert_eq!(removed, num_negs);
        assert_eq!(num_negs + g.edge_count(), edges);
        assert_eq!(num_pos_post, g.edge_count());
        if og.edge_count() < 30 {
            // check against filter_map
            let filtered = og.filter_map(
                |_, _| Some(()),
                |_, w| if *w >= 0 { Some(*w) } else { None },
            );
            assert_eq!(g.node_count(), filtered.node_count());
        }
        true
    }
    quickcheck::quickcheck(prop as fn(StableGraph<_, _, Directed>) -> bool);
    quickcheck::quickcheck(prop as fn(StableGraph<_, _, Undirected>) -> bool);
}

#[test]
fn isomorphism_1() {
    // using small weights so that duplicates are likely
    fn prop<Ty: EdgeType>(g: Small<Graph<i8, i8, Ty>>) -> bool {
        let mut rng = rand::thread_rng();
        // several trials of different isomorphisms of the same graph
        // mapping of node indices
        let mut map = g.node_indices().collect::<Vec<_>>();
        let mut ng = Graph::<_, _, Ty>::with_capacity(g.node_count(), g.edge_count());
        for _ in 0..1 {
            rng.shuffle(&mut map);
            ng.clear();

            for _ in g.node_indices() {
                ng.add_node(0);
            }
            // Assign node weights
            for i in g.node_indices() {
                ng[map[i.index()]] = g[i];
            }
            // Add edges
            for i in g.edge_indices() {
                let (s, t) = g.edge_endpoints(i).unwrap();
                ng.add_edge(map[s.index()], map[t.index()], g[i]);
            }
            if g.node_count() < 20 && g.edge_count() < 50 {
                assert!(is_isomorphic(&*g, &ng));
            }
            assert!(is_isomorphic_matching(
                &*g,
                &ng,
                PartialEq::eq,
                PartialEq::eq
            ));
        }
        true
    }
    quickcheck::quickcheck(prop::<Undirected> as fn(_) -> bool);
    quickcheck::quickcheck(prop::<Directed> as fn(_) -> bool);
}

#[test]
fn isomorphism_modify() {
    // using small weights so that duplicates are likely
    fn prop<Ty: EdgeType>(g: Small<Graph<i16, i8, Ty>>, node: u8, edge: u8) -> bool {
        println!("graph {:#?}", g);
        let mut ng = (*g).clone();
        let i = node_index(node as usize);
        let j = edge_index(edge as usize);
        if i.index() < g.node_count() {
            ng[i] = (g[i] == 0) as i16;
        }
        if j.index() < g.edge_count() {
            ng[j] = (g[j] == 0) as i8;
        }
        if i.index() < g.node_count() || j.index() < g.edge_count() {
            assert!(!is_isomorphic_matching(
                &*g,
                &ng,
                PartialEq::eq,
                PartialEq::eq
            ));
        } else {
            assert!(is_isomorphic_matching(
                &*g,
                &ng,
                PartialEq::eq,
                PartialEq::eq
            ));
        }
        true
    }
    quickcheck::quickcheck(prop::<Undirected> as fn(_, _, _) -> bool);
    quickcheck::quickcheck(prop::<Directed> as fn(_, _, _) -> bool);
}

#[test]
fn graph_remove_edge() {
    fn prop<Ty: EdgeType>(mut g: Graph<(), (), Ty>, a: u8, b: u8) -> bool {
        let a = node_index(a as usize);
        let b = node_index(b as usize);
        let edge = g.find_edge(a, b);
        if !g.is_directed() {
            assert_eq!(edge.is_some(), g.find_edge(b, a).is_some());
        }
        if let Some(ex) = edge {
            assert!(g.remove_edge(ex).is_some());
        }
        assert_graph_consistent(&g);
        assert!(g.find_edge(a, b).is_none());
        assert!(!g.neighbors(a).any(|x| x == b));
        if !g.is_directed() {
            assert!(!g.neighbors(b).any(|x| x == a));
        }
        true
    }
    quickcheck::quickcheck(prop as fn(Graph<_, _, Undirected>, _, _) -> bool);
    quickcheck::quickcheck(prop as fn(Graph<_, _, Directed>, _, _) -> bool);
}

#[cfg(feature = "stable_graph")]
#[test]
fn stable_graph_remove_edge() {
    fn prop<Ty: EdgeType>(mut g: StableGraph<(), (), Ty>, a: u8, b: u8) -> bool {
        let a = node_index(a as usize);
        let b = node_index(b as usize);
        let edge = g.find_edge(a, b);
        if !g.is_directed() {
            assert_eq!(edge.is_some(), g.find_edge(b, a).is_some());
        }
        if let Some(ex) = edge {
            assert!(g.remove_edge(ex).is_some());
        }
        //assert_graph_consistent(&g);
        assert!(g.find_edge(a, b).is_none());
        assert!(!g.neighbors(a).any(|x| x == b));
        if !g.is_directed() {
            assert!(g.find_edge(b, a).is_none());
            assert!(!g.neighbors(b).any(|x| x == a));
        }
        true
    }
    quickcheck::quickcheck(prop as fn(StableGraph<_, _, Undirected>, _, _) -> bool);
    quickcheck::quickcheck(prop as fn(StableGraph<_, _, Directed>, _, _) -> bool);
}

#[cfg(feature = "stable_graph")]
#[test]
fn stable_graph_add_remove_edges() {
    fn prop<Ty: EdgeType>(mut g: StableGraph<(), (), Ty>, edges: Vec<(u8, u8)>) -> bool {
        for &(a, b) in &edges {
            let a = node_index(a as usize);
            let b = node_index(b as usize);
            let edge = g.find_edge(a, b);

            if edge.is_none() && g.contains_node(a) && g.contains_node(b) {
                let _index = g.add_edge(a, b, ());
                continue;
            }

            if !g.is_directed() {
                assert_eq!(edge.is_some(), g.find_edge(b, a).is_some());
            }
            if let Some(ex) = edge {
                assert!(g.remove_edge(ex).is_some());
            }
            //assert_graph_consistent(&g);
            assert!(
                g.find_edge(a, b).is_none(),
                "failed to remove edge {:?} from graph {:?}",
                (a, b),
                g
            );
            assert!(!g.neighbors(a).any(|x| x == b));
            if !g.is_directed() {
                assert!(g.find_edge(b, a).is_none());
                assert!(!g.neighbors(b).any(|x| x == a));
            }
        }
        true
    }
    quickcheck::quickcheck(prop as fn(StableGraph<_, _, Undirected>, _) -> bool);
    quickcheck::quickcheck(prop as fn(StableGraph<_, _, Directed>, _) -> bool);
}

fn assert_graphmap_consistent<N, E, Ty>(g: &GraphMap<N, E, Ty>)
where
    Ty: EdgeType,
    N: NodeTrait + fmt::Debug,
{
    for (a, b, _weight) in g.all_edges() {
        assert!(
            g.contains_edge(a, b),
            "Edge not in graph! {:?} to {:?}",
            a,
            b
        );
        assert!(
            g.neighbors(a).any(|x| x == b),
            "Edge {:?} not in neighbor list for {:?}",
            (a, b),
            a
        );
        if !g.is_directed() {
            assert!(
                g.neighbors(b).any(|x| x == a),
                "Edge {:?} not in neighbor list for {:?}",
                (b, a),
                b
            );
        }
    }
}

#[test]
fn graphmap_remove() {
    fn prop<Ty: EdgeType>(mut g: GraphMap<i8, (), Ty>, a: i8, b: i8) -> bool {
        //if g.edge_count() > 20 { return true; }
        assert_graphmap_consistent(&g);
        let contains = g.contains_edge(a, b);
        if !g.is_directed() {
            assert_eq!(contains, g.contains_edge(b, a));
        }
        assert_eq!(g.remove_edge(a, b).is_some(), contains);
        assert!(!g.contains_edge(a, b) && !g.neighbors(a).any(|x| x == b));
        //(g.is_directed() || g.neighbors(b).find(|x| *x == a).is_none()));
        assert!(g.remove_edge(a, b).is_none());
        assert_graphmap_consistent(&g);
        true
    }
    quickcheck::quickcheck(prop as fn(DiGraphMap<_, _>, _, _) -> bool);
    quickcheck::quickcheck(prop as fn(UnGraphMap<_, _>, _, _) -> bool);
}

#[test]
fn graphmap_add_remove() {
    fn prop(mut g: UnGraphMap<i8, ()>, a: i8, b: i8) -> bool {
        assert_eq!(g.contains_edge(a, b), g.add_edge(a, b, ()).is_some());
        g.remove_edge(a, b);
        !g.contains_edge(a, b) && !g.neighbors(a).any(|x| x == b) && !g.neighbors(b).any(|x| x == a)
    }
    quickcheck::quickcheck(prop as fn(_, _, _) -> bool);
}

fn sort_sccs<T: Ord>(v: &mut [Vec<T>]) {
    for scc in &mut *v {
        scc.sort();
    }
    v.sort();
}

quickcheck! {
    fn graph_sccs(g: Graph<(), ()>) -> bool {
        let mut sccs = kosaraju_scc(&g);
        let mut tsccs = tarjan_scc(&g);
        sort_sccs(&mut sccs);
        sort_sccs(&mut tsccs);
        if sccs != tsccs {
            println!("{:?}",
                     Dot::with_config(&g, &[Config::EdgeNoLabel,
                                      Config::NodeIndexLabel]));
            println!("Sccs {:?}", sccs);
            println!("Sccs (Tarjan) {:?}", tsccs);
            return false;
        }
        true
    }
}

quickcheck! {
    fn kosaraju_scc_is_topo_sort(g: Graph<(), ()>) -> bool {
        let tsccs = kosaraju_scc(&g);
        let firsts = tsccs.iter().rev().map(|v| v[0]).collect::<Vec<_>>();
        subset_is_topo_order(&g, &firsts)
    }
}

quickcheck! {
    fn tarjan_scc_is_topo_sort(g: Graph<(), ()>) -> bool {
        let tsccs = tarjan_scc(&g);
        let firsts = tsccs.iter().rev().map(|v| v[0]).collect::<Vec<_>>();
        subset_is_topo_order(&g, &firsts)
    }
}

quickcheck! {
    // Reversed edges gives the same sccs (when sorted)
    fn graph_reverse_sccs(g: Graph<(), ()>) -> bool {
        let mut sccs = kosaraju_scc(&g);
        let mut tsccs = kosaraju_scc(Reversed(&g));
        sort_sccs(&mut sccs);
        sort_sccs(&mut tsccs);
        if sccs != tsccs {
            println!("{:?}",
                     Dot::with_config(&g, &[Config::EdgeNoLabel,
                                      Config::NodeIndexLabel]));
            println!("Sccs {:?}", sccs);
            println!("Sccs (Reversed) {:?}", tsccs);
            return false;
        }
        true
    }
}

quickcheck! {
    // Reversed edges gives the same sccs (when sorted)
    fn graphmap_reverse_sccs(g: DiGraphMap<u16, ()>) -> bool {
        let mut sccs = kosaraju_scc(&g);
        let mut tsccs = kosaraju_scc(Reversed(&g));
        sort_sccs(&mut sccs);
        sort_sccs(&mut tsccs);
        if sccs != tsccs {
            println!("{:?}",
                     Dot::with_config(&g, &[Config::EdgeNoLabel,
                                      Config::NodeIndexLabel]));
            println!("Sccs {:?}", sccs);
            println!("Sccs (Reversed) {:?}", tsccs);
            return false;
        }
        true
    }
}

#[test]
fn graph_condensation_acyclic() {
    fn prop(g: Graph<(), ()>) -> bool {
        !is_cyclic_directed(&condensation(g, /* make_acyclic */ true))
    }
    quickcheck::quickcheck(prop as fn(_) -> bool);
}

#[derive(Debug, Clone)]
struct Dag<N: Default + Clone + Send + 'static>(Graph<N, ()>);

impl<N: Default + Clone + Send + 'static> Arbitrary for Dag<N> {
    fn arbitrary<G: Gen>(g: &mut G) -> Self {
        let nodes = usize::arbitrary(g);
        if nodes == 0 {
            return Dag(Graph::with_capacity(0, 0));
        }
        let split = g.gen_range(0., 1.);
        let max_width = f64::sqrt(nodes as f64) as usize;
        let tall = (max_width as f64 * split) as usize;
        let fat = max_width - tall;

        let edge_prob = 1. - (1. - g.gen_range(0., 1.)) * (1. - g.gen_range(0., 1.));
        let edges = ((nodes as f64).powi(2) * edge_prob) as usize;
        let mut gr = Graph::with_capacity(nodes, edges);
        let mut nodes = 0;
        for _ in 0..tall {
            let cur_nodes = g.gen_range(0, fat);
            for _ in 0..cur_nodes {
                gr.add_node(N::default());
            }
            for j in 0..nodes {
                for k in 0..cur_nodes {
                    if g.gen_range(0., 1.) < edge_prob {
                        gr.add_edge(NodeIndex::new(j), NodeIndex::new(k + nodes), ());
                    }
                }
            }
            nodes += cur_nodes;
        }
        Dag(gr)
    }

    // shrink the graph by splitting it in two by a very
    // simple algorithm, just even and odd node indices
    fn shrink(&self) -> Box<dyn Iterator<Item = Self>> {
        let self_ = self.clone();
        Box::new((0..2).filter_map(move |x| {
            let gr = self_.0.filter_map(
                |i, w| {
                    if i.index() % 2 == x {
                        Some(w.clone())
                    } else {
                        None
                    }
                },
                |_, _| Some(()),
            );
            // make sure we shrink
            if gr.node_count() < self_.0.node_count() {
                Some(Dag(gr))
            } else {
                None
            }
        }))
    }
}

fn is_topo_order<N>(gr: &Graph<N, (), Directed>, order: &[NodeIndex]) -> bool {
    if gr.node_count() != order.len() {
        println!(
            "Graph ({}) and count ({}) had different amount of nodes.",
            gr.node_count(),
            order.len()
        );
        return false;
    }
    // check all the edges of the graph
    for edge in gr.raw_edges() {
        let a = edge.source();
        let b = edge.target();
        let ai = order.find(&a).unwrap();
        let bi = order.find(&b).unwrap();
        if ai >= bi {
            println!("{:?} > {:?} ", a, b);
            return false;
        }
    }
    true
}

fn subset_is_topo_order<N>(gr: &Graph<N, (), Directed>, order: &[NodeIndex]) -> bool {
    if gr.node_count() < order.len() {
        println!(
            "Graph (len={}) had less nodes than order (len={})",
            gr.node_count(),
            order.len()
        );
        return false;
    }
    // check all the edges of the graph
    for edge in gr.raw_edges() {
        let a = edge.source();
        let b = edge.target();
        if a == b {
            continue;
        }
        // skip those that are not in the subset
        let ai = match order.find(&a) {
            Some(i) => i,
            None => continue,
        };
        let bi = match order.find(&b) {
            Some(i) => i,
            None => continue,
        };
        if ai >= bi {
            println!("{:?} > {:?} ", a, b);
            return false;
        }
    }
    true
}

#[test]
fn full_topo() {
    fn prop(Dag(gr): Dag<()>) -> bool {
        let order = toposort(&gr, None).unwrap();
        is_topo_order(&gr, &order)
    }
    quickcheck::quickcheck(prop as fn(_) -> bool);
}

#[test]
fn full_topo_generic() {
    fn prop_generic(Dag(mut gr): Dag<usize>) -> bool {
        assert!(!is_cyclic_directed(&gr));
        let mut index = 0;
        let mut topo = Topo::new(&gr);
        while let Some(nx) = topo.next(&gr) {
            gr[nx] = index;
            index += 1;
        }

        let mut order = Vec::new();
        index = 0;
        let mut topo = Topo::new(&gr);
        while let Some(nx) = topo.next(&gr) {
            order.push(nx);
            assert_eq!(gr[nx], index);
            index += 1;
        }
        if !is_topo_order(&gr, &order) {
            println!("{:?}", gr);
            return false;
        }

        {
            order.clear();
            let mut topo = Topo::new(&gr);
            while let Some(nx) = topo.next(&gr) {
                order.push(nx);
            }
            if !is_topo_order(&gr, &order) {
                println!("{:?}", gr);
                return false;
            }
        }

        {
            order.clear();
            let init_nodes = gr.node_identifiers().filter(|n| {
                gr.neighbors_directed(*n, Direction::Incoming)
                    .next()
                    .is_none()
            });
            let mut topo = Topo::with_initials(&gr, init_nodes);
            while let Some(nx) = topo.next(&gr) {
                order.push(nx);
            }
            if !is_topo_order(&gr, &order) {
                println!("{:?}", gr);
                return false;
            }
        }

        {
            order.clear();
            let mut topo = Topo::with_initials(&gr, gr.node_identifiers());
            while let Some(nx) = topo.next(&gr) {
                order.push(nx);
            }
            if !is_topo_order(&gr, &order) {
                println!("{:?}", gr);
                return false;
            }
        }
        true
    }
    quickcheck::quickcheck(prop_generic as fn(_) -> bool);
}

quickcheck! {
    // checks that the distances computed by dijkstra satisfy the triangle
    // inequality.
    fn dijkstra_triangle_ineq(g: Graph<u32, u32>, node: usize) -> bool {
        if g.node_count() == 0 {
            return true;
        }
        let v = node_index(node % g.node_count());
        let distances = dijkstra(&g, v, None, |e| *e.weight());
        for v2 in distances.keys() {
            let dv2 = distances[v2];
            // triangle inequality:
            // d(v,u) <= d(v,v2) + w(v2,u)
            for edge in g.edges(*v2) {
                let u = edge.target();
                let w = edge.weight();
                if distances.contains_key(&u) && distances[&u] > dv2 + w {
                    return false;
                }
            }
        }
        true
    }
}

quickcheck! {
    // checks that the distances computed by k'th shortest path is always greater or equal compared to their dijkstra computation
    fn k_shortest_path_(g: Graph<u32, u32>, node: usize) -> bool {
        if g.node_count() == 0 {
            return true;
        }
        let v = node_index(node % g.node_count());
        let second_best_distances = k_shortest_path(&g, v, None, 2, |e| *e.weight());
        let dijkstra_distances = dijkstra(&g, v, None, |e| *e.weight());
        for v in second_best_distances.keys() {
            if second_best_distances[v] < dijkstra_distances[v] {
                return false;
            }
        }
        true
    }
}

quickcheck! {
    // checks floyd_warshall against dijkstra results
    fn floyd_warshall_(g: Graph<u32, u32>) -> bool {
        if g.node_count() == 0 {
            return true;
        }

        let fw_res = floyd_warshall(&g, |e| *e.weight()).unwrap();

        for node1 in g.node_identifiers() {
            let dijkstra_res = dijkstra(&g, node1, None, |e| *e.weight());

            for node2 in g.node_identifiers() {
                // if dijkstra found a path then the results must be same
                if let Some(distance) = dijkstra_res.get(&node2) {
                    let floyd_distance = fw_res.get(&(node1, node2)).unwrap();
                    if distance != floyd_distance {
                        return false;
                    }
                } else {
                    // if there are no path between two nodes then floyd_warshall will return maximum value possible
                    if *fw_res.get(&(node1, node2)).unwrap() != u32::MAX {
                        return false;
                    }
                }
            }
         }
        true
    }
}

quickcheck! {
    // checks that the complement of the complement is the same as the input if the input does not contain self-loops
    fn complement_(g: Graph<u32, u32>, _node: usize) -> bool {
        if g.node_count() == 0 {
            return true;
        }
        for x in g.node_indices() {
            if g.contains_edge(x, x) {
                return true;
            }
        }
        let mut complement_graph: Graph<u32, u32>  = Graph::new();
        let mut result: Graph<u32, u32> = Graph::new();
        complement(&g, &mut complement_graph, 0);
        complement(&complement_graph, &mut result, 0);

        for x in g.node_indices() {
            for y in g.node_indices() {
                if g.contains_edge(x, y) != result.contains_edge(x, y){
                    return false;
                }
            }
        }
        true
    }
}

fn set<I>(iter: I) -> HashSet<I::Item>
where
    I: IntoIterator,
    I::Item: Hash + Eq,
{
    iter.into_iter().collect()
}

quickcheck! {
    fn dfs_visit(gr: Graph<(), ()>, node: usize) -> bool {
        use petgraph::visit::{Visitable, VisitMap};
        use petgraph::visit::DfsEvent::*;
        use petgraph::visit::{Time, depth_first_search};
        if gr.node_count() == 0 {
            return true;
        }
        let start_node = node_index(node % gr.node_count());

        let invalid_time = Time(!0);
        let mut discover_time = vec![invalid_time; gr.node_count()];
        let mut finish_time = vec![invalid_time; gr.node_count()];
        let mut has_tree_edge = gr.visit_map();
        let mut edges = HashSet::new();
        depth_first_search(&gr, Some(start_node).into_iter().chain(gr.node_indices()),
                           |evt| {
            match evt {
                Discover(n, t) => discover_time[n.index()] = t,
                Finish(n, t) => finish_time[n.index()] = t,
                TreeEdge(u, v) => {
                    // v is an ancestor of u
                    assert!(has_tree_edge.visit(v), "Two tree edges to {:?}!", v);
                    assert!(discover_time[v.index()] == invalid_time);
                    assert!(discover_time[u.index()] != invalid_time);
                    assert!(finish_time[u.index()] == invalid_time);
                    edges.insert((u, v));
                }
                BackEdge(u, v) => {
                    // u is an ancestor of v
                    assert!(discover_time[v.index()] != invalid_time);
                    assert!(finish_time[v.index()] == invalid_time);
                    edges.insert((u, v));
                }
                CrossForwardEdge(u, v) => {
                    edges.insert((u, v));
                }
            }
        });
        assert!(discover_time.iter().all(|x| *x != invalid_time));
        assert!(finish_time.iter().all(|x| *x != invalid_time));
        assert_eq!(edges.len(), gr.edge_count());
        assert_eq!(edges, set(gr.edge_references().map(|e| (e.source(), e.target()))));
        true
    }
}

quickcheck! {
    fn test_bellman_ford(gr: Graph<(), f32>) -> bool {
        let mut gr = gr;
        for elt in gr.edge_weights_mut() {
            *elt = elt.abs();
        }
        if gr.node_count() == 0 {
            return true;
        }
        for (i, start) in gr.node_indices().enumerate() {
            if i >= 10 { break; } // testing all is too slow
            bellman_ford(&gr, start).unwrap();
        }
        true
    }
}

quickcheck! {
    fn test_find_negative_cycle(gr: Graph<(), f32>) -> bool {
        if gr.node_count() == 0 {
            return true;
        }
        for (i, start) in gr.node_indices().enumerate() {
            if i >= 10 { break; } // testing all is too slow
            if let Some(path) = find_negative_cycle(&gr, start) {
                assert!(!path.is_empty());
            }
        }
        true
    }
}

quickcheck! {
    fn test_bellman_ford_undir(gr: Graph<(), f32, Undirected>) -> bool {
        let mut gr = gr;
        for elt in gr.edge_weights_mut() {
            *elt = elt.abs();
        }
        if gr.node_count() == 0 {
            return true;
        }
        for (i, start) in gr.node_indices().enumerate() {
            if i >= 10 { break; } // testing all is too slow
            bellman_ford(&gr, start).unwrap();
        }
        true
    }
}

defmac!(iter_eq a, b => a.eq(b));
defmac!(nodes_eq ref a, ref b => a.node_references().eq(b.node_references()));
defmac!(edgew_eq ref a, ref b => a.edge_references().eq(b.edge_references()));
defmac!(edges_eq ref a, ref b =>
        iter_eq!(
            a.edge_references().map(|e| (e.source(), e.target())),
            b.edge_references().map(|e| (e.source(), e.target()))));

quickcheck! {
    fn test_di_from(gr1: DiGraph<i32, i32>) -> () {
        let sgr = StableGraph::from(gr1.clone());
        let gr2 = Graph::from(sgr);

        assert!(nodes_eq!(&gr1, &gr2));
        assert!(edgew_eq!(&gr1, &gr2));
        assert!(edges_eq!(&gr1, &gr2));
    }
    fn test_un_from(gr1: UnGraph<i32, i32>) -> () {
        let sgr = StableGraph::from(gr1.clone());
        let gr2 = Graph::from(sgr);

        assert!(nodes_eq!(&gr1, &gr2));
        assert!(edgew_eq!(&gr1, &gr2));
        assert!(edges_eq!(&gr1, &gr2));
    }

    fn test_graph_from_stable_graph(gr1: StableDiGraph<usize, usize>) -> () {
        let mut gr1 = gr1;
        let gr2 = Graph::from(gr1.clone());

        // renumber the stablegraph nodes and put the new index in the
        // associated data
        let mut index = 0;
        for i in 0..gr1.node_bound() {
            let ni = node_index(i);
            if gr1.contains_node(ni) {
                gr1[ni] = index;
                index += 1;
            }
        }
        if let Some(edge_bound) = gr1.edge_references().next_back()
            .map(|ed| ed.id().index() + 1)
        {
            index = 0;
            for i in 0..edge_bound {
                let ni = edge_index(i);
                if gr1.edge_weight(ni).is_some() {
                    gr1[ni] = index;
                    index += 1;
                }
            }
        }

        assert_equal(
            // Remap the stablegraph to compact indices
            gr1.edge_references().map(|ed| (edge_index(*ed.weight()), gr1[ed.source()], gr1[ed.target()])),
            gr2.edge_references().map(|ed| (ed.id(), ed.source().index(), ed.target().index()))
        );
    }

    fn stable_di_graph_map_id(gr1: StableDiGraph<usize, usize>) -> () {
        let gr2 = gr1.map(|_, &nw| nw, |_, &ew| ew);
        assert!(nodes_eq!(&gr1, &gr2));
        assert!(edgew_eq!(&gr1, &gr2));
        assert!(edges_eq!(&gr1, &gr2));
    }

    fn stable_un_graph_map_id(gr1: StableUnGraph<usize, usize>) -> () {
        let gr2 = gr1.map(|_, &nw| nw, |_, &ew| ew);
        assert!(nodes_eq!(&gr1, &gr2));
        assert!(edgew_eq!(&gr1, &gr2));
        assert!(edges_eq!(&gr1, &gr2));
    }

    fn stable_di_graph_filter_map_id(gr1: StableDiGraph<usize, usize>) -> () {
        let gr2 = gr1.filter_map(|_, &nw| Some(nw), |_, &ew| Some(ew));
        assert!(nodes_eq!(&gr1, &gr2));
        assert!(edgew_eq!(&gr1, &gr2));
        assert!(edges_eq!(&gr1, &gr2));
    }

    fn test_stable_un_graph_filter_map_id(gr1: StableUnGraph<usize, usize>) -> () {
        let gr2 = gr1.filter_map(|_, &nw| Some(nw), |_, &ew| Some(ew));
        assert!(nodes_eq!(&gr1, &gr2));
        assert!(edgew_eq!(&gr1, &gr2));
        assert!(edges_eq!(&gr1, &gr2));
    }

    fn stable_di_graph_filter_map_remove(gr1: Small<StableDiGraph<i32, i32>>,
                                         nodes: Vec<usize>,
                                         edges: Vec<usize>) -> ()
    {
        let gr2 = gr1.filter_map(|ix, &nw| {
            if !nodes.contains(&ix.index()) { Some(nw) } else { None }
        },
        |ix, &ew| {
            if !edges.contains(&ix.index()) { Some(ew) } else { None }
        });
        let check_nodes = &set(gr1.node_indices()) - &set(cloned(&nodes).map(node_index));
        let mut check_edges = &set(gr1.edge_indices()) - &set(cloned(&edges).map(edge_index));
        // remove all edges with endpoint in removed nodes
        for edge in gr1.edge_references() {
            if nodes.contains(&edge.source().index()) ||
                nodes.contains(&edge.target().index()) {
                check_edges.remove(&edge.id());
            }
        }
        // assert maintained
        for i in check_nodes {
            assert_eq!(gr1[i], gr2[i]);
        }
        for i in check_edges {
            assert_eq!(gr1[i], gr2[i]);
            assert_eq!(gr1.edge_endpoints(i), gr2.edge_endpoints(i));
        }

        // assert removals
        for i in nodes {
            assert!(gr2.node_weight(node_index(i)).is_none());
        }
        for i in edges {
            assert!(gr2.edge_weight(edge_index(i)).is_none());
        }
    }
}

fn naive_closure_foreach<G, F>(g: G, mut f: F)
where
    G: Visitable + IntoNeighbors + IntoNodeIdentifiers,
    F: FnMut(G::NodeId, G::NodeId),
{
    let mut dfs = Dfs::empty(&g);
    for i in g.node_identifiers() {
        dfs.reset(&g);
        dfs.move_to(i);
        while let Some(nx) = dfs.next(&g) {
            if i != nx {
                f(i, nx);
            }
        }
    }
}

fn naive_closure<G>(g: G) -> Vec<(G::NodeId, G::NodeId)>
where
    G: Visitable + IntoNodeIdentifiers + IntoNeighbors,
{
    let mut res = Vec::new();
    naive_closure_foreach(g, |a, b| res.push((a, b)));
    res
}

fn naive_closure_edgecount<G>(g: G) -> usize
where
    G: Visitable + IntoNodeIdentifiers + IntoNeighbors,
{
    let mut res = 0;
    naive_closure_foreach(g, |_, _| res += 1);
    res
}

quickcheck! {
    fn test_tred(g: Dag<()>) -> bool {
        let acyclic = g.0;
        println!("acyclic graph {:#?}", &acyclic);
        let toposort = toposort(&acyclic, None).unwrap();
        println!("Toposort:");
        for (new, old) in toposort.iter().enumerate() {
            println!("{} -> {}", old.index(), new);
        }
        let (toposorted, revtopo): (petgraph::adj::List<(), usize>, _) =
            petgraph::algo::tred::dag_to_toposorted_adjacency_list(&acyclic, &toposort);
        println!("checking revtopo");
        for (i, ix) in toposort.iter().enumerate() {
            assert_eq!(i, revtopo[ix.index()]);
        }
        println!("toposorted adjacency list: {:#?}", &toposorted);
        let (tred, tclos) = petgraph::algo::tred::dag_transitive_reduction_closure(&toposorted);
        println!("tred: {:#?}", &tred);
        println!("tclos: {:#?}", &tclos);
        if tred.node_count() != tclos.node_count() {
            println!("Different node count");
            return false;
        }
        if acyclic.node_count() != tclos.node_count() {
            println!("Different node count from original graph");
            return false;
        }
        // check the closure
        let mut clos_edges: Vec<(_, _)> = tclos.edge_references().map(|i| (i.source(), i.target())).collect();
        clos_edges.sort();
        let mut tred_closure = naive_closure(&tred);
        tred_closure.sort();
        if tred_closure != clos_edges {
            println!("tclos is not the transitive closure of tred");
            return false
        }
        // check the transitive reduction is a transitive reduction
        for i in tred.edge_references() {
            let filtered = EdgeFiltered::from_fn(&tred, |edge| {
                edge.source() !=i.source() || edge.target() != i.target()
            });
            let new = naive_closure_edgecount(&filtered);
            if new >= clos_edges.len() {
                println!("when removing ({} -> {}) the transitive closure does not shrink",
                         i.source().index(), i.target().index());
                return false
            }
        }
        // check that the transitive reduction is included in the original graph
        for i in tred.edge_references() {
            if acyclic.find_edge(toposort[i.source().index()], toposort[i.target().index()]).is_none() {
                println!("tred is not included in the original graph");
                return false
            }
        }
        println!("ok!");
        true
    }
}

quickcheck! {
    fn greedy_fas_remaining_graph_is_acyclic(g: StableDiGraph<(), ()>) -> bool {
        let mut g = g;
        let fas: Vec<EdgeIndex> = greedy_feedback_arc_set(&g).map(|e| e.id()).collect();

        for edge_id in fas {
            g.remove_edge(edge_id);
        }

        !is_cyclic_directed(&g)
    }

    /// Assert that the size of the feedback arc set of a tournament does not exceed
    /// **|E| / 2 - |V| / 6**
    fn greedy_fas_performance_within_bound(t: Tournament<(), ()>) -> bool {
        let Tournament(g) = t;

        let expected_bound = if g.node_count() < 2 {
            0
        } else {
            ((g.edge_count() as f64) / 2.0 - (g.node_count() as f64) / 6.0) as usize
        };

        let fas_size = greedy_feedback_arc_set(&g).count();

        fas_size <= expected_bound
    }
}

fn is_valid_matching<G: NodeIndexable>(m: &Matching<G>) -> bool {
    // A set of edges is a matching if no two edges from the matching share an
    // endpoint.
    for (s1, t1) in m.edges() {
        for (s2, t2) in m.edges() {
            if s1 == s2 && t1 == t2 {
                continue;
            }

            if s1 == s2 || s1 == t2 || t1 == s2 || t1 == t2 {
                // Two edges share an endpoint.
                return false;
            }
        }
    }

    true
}

fn is_maximum_matching<G: NodeIndexable + IntoEdges + IntoNodeIdentifiers + Visitable>(
    g: G,
    m: &Matching<G>,
) -> bool {
    // Berge's lemma: a matching is maximum iff there is no augmenting path (a
    // path that starts and ends in unmatched vertices, and alternates between
    // matched and unmatched edges). Thus if we find an augmenting path, the
    // matching is not maximum.
    //
    // Start with an unmatched node and traverse the graph alternating matched
    // and unmatched edges. If an unmatched node is found, then an augmenting
    // path was found.
    for unmatched in g.node_identifiers().filter(|u| !m.contains_node(*u)) {
        let visited = &mut g.visit_map();
        let mut stack = Vec::new();

        stack.push((unmatched, false));
        while let Some((u, do_matched_edges)) = stack.pop() {
            if visited.visit(u) {
                for e in g.edges(u) {
                    if e.source() == e.target() {
                        // Ignore self-loops.
                        continue;
                    }

                    let is_matched = m.contains_edge(e.source(), e.target());

                    if do_matched_edges && is_matched || !do_matched_edges && !is_matched {
                        stack.push((e.target(), !do_matched_edges));

                        // Found another free node (other than the starting one)
                        // that is unmatched - an augmenting path.
                        if !is_matched && !m.contains_node(e.target()) && e.target() != unmatched {
                            return false;
                        }
                    }
                }
            }
        }
    }

    true
}

fn is_perfect_matching<G: NodeCount + NodeIndexable>(g: G, m: &Matching<G>) -> bool {
    // By definition.
    g.node_count() % 2 == 0 && m.edges().count() == g.node_count() / 2
}

quickcheck! {
    fn matching(g: Graph<(), (), Undirected>) -> bool {
        let m1 = greedy_matching(&g);
        let m2 = maximum_matching(&g);

        assert!(is_valid_matching(&m1), "greedy_matching returned an invalid matching");
        assert!(is_valid_matching(&m2), "maximum_matching returned an invalid matching");
        assert!(is_maximum_matching(&g, &m2), "maximum_matching returned a matching that is not maximum");
        assert_eq!(m1.is_perfect(), is_perfect_matching(&g, &m1), "greedy_matching incorrectly determined whether the matching is perfect");
        assert_eq!(m2.is_perfect(), is_perfect_matching(&g, &m2), "maximum_matching incorrectly determined whether the matching is perfect");

        true
    }

    fn matching_in_stable_graph(g: StableGraph<(), (), Undirected>) -> bool {
        let m1 = greedy_matching(&g);
        let m2 = maximum_matching(&g);

        assert!(is_valid_matching(&m1), "greedy_matching returned an invalid matching");
        assert!(is_valid_matching(&m2), "maximum_matching returned an invalid matching");
        assert!(is_maximum_matching(&g, &m2), "maximum_matching returned a matching that is not maximum");
        assert_eq!(m1.is_perfect(), is_perfect_matching(&g, &m1), "greedy_matching incorrectly determined whether the matching is perfect");
        assert_eq!(m2.is_perfect(), is_perfect_matching(&g, &m2), "maximum_matching incorrectly determined whether the matching is perfect");

        true
    }
}

quickcheck! {
<<<<<<< HEAD
    fn test_bridges(g: Graph<(), (), Undirected>) -> bool {
        let num = connected_components(&g);
        let br = bridges(&g).map(|edge| edge.id()).collect::<HashSet<_>>();

        for &edge in &br {
            let mut graph = g.clone();
            graph.remove_edge(edge);
            assert_eq!(connected_components(&graph), num+1);
        }

        for e in g.edge_references() {
            if !br.contains(&e.id()) {
               let mut graph = g.clone();
               graph.remove_edge(e.id());
               assert_eq!(connected_components(&graph), num);
           }
        }

=======
    // The ranks are probabilities,
    // as such they are positive and they should sum up to 1.
    fn test_page_rank_proba(gr: Graph<(), f32>) -> bool {
        if gr.node_count() == 0 {
            return true;
        }
        let tol = 1e-10;
        let ranks: Vec<f64> = page_rank(&gr, 0.85_f64, 5);
        let at_least_one_neg_rank = ranks.iter().any(|rank| *rank < 0.);
        let not_sumup_to_one = (ranks.iter().sum::<f64>() - 1.).abs() > tol;
        if  at_least_one_neg_rank | not_sumup_to_one{
            return false;
        }
        true
    }
}

fn sum_flows<N, F: core::iter::Sum + Copy>(
    gr: &Graph<N, F>,
    flows: &[F],
    node: NodeIndex,
    dir: Direction,
) -> F {
    gr.edges_directed(node, dir)
        .map(|edge| flows[EdgeIndexable::to_index(&gr, edge.id())])
        .sum::<F>()
}

quickcheck! {
    // 1. (Capacity)
    //    The flows should be <= capacities
    // 2. (Flow conservation)
    //    For every internal node (i.e a node different from the
    //    source node and the destination (or sink) node), the sum
    //    of incoming flows (i.e flows of incoming edges) is equal
    //    to the sum of the outgoing flows (i.e flows of outgoing edges).
    // 3. (Maximum flow)
    //    It is equal to the sum of the destination node incoming flows and
    //    also the sum of the outgoing flows of the source node.
    fn test_ford_fulkerson_flows(gr: Graph<usize, u32>) -> bool {
        if gr.node_count() <= 1 || gr.edge_count() == 0 {
            return true;
        }
        let source = NodeIndex::from(0);
        let destination = NodeIndex::from(gr.node_count() as u32 / 2);
        let (max_flow, flows) = ford_fulkerson(&gr, source, destination);
        let capacity_constraint = flows
            .iter()
            .enumerate()
            .all(|(ix, flow)| flow <= gr.edge_weight(EdgeIndexable::from_index(&gr, ix)).unwrap());
        let flow_conservation_constraint = (0..gr.node_count()).all(|ix| {
            let node = NodeIndexable::from_index(&gr, ix);
            if (node != source) && (node != destination){
            sum_flows(&gr, &flows, node, Direction::Outgoing)
                == sum_flows(&gr, &flows, node, Direction::Incoming)
            } else {true}
        });
        let max_flow_constaint = (sum_flows(&gr, &flows, source, Direction::Outgoing) == max_flow)
            && (sum_flows(&gr, &flows, destination, Direction::Incoming) == max_flow);
        return capacity_constraint && flow_conservation_constraint && max_flow_constaint;
    }
}

quickcheck! {
    fn test_dynamic_toposort(g: DiGraph<(), ()>) -> bool {
        use petgraph::acyclic::Acyclic;
        use petgraph::data::{Build, Create};
        use petgraph::algo::toposort;
        use alloc::collections::BTreeMap;
        use core::iter;

        // We will re-build `g` from scratch, adding edges one by one.
        let mut acylic_g =
            Acyclic::<DiGraph<(), ()>>::with_capacity(g.node_count(), g.edge_count());
        let mut new_g = DiGraph::<(), ()>::new();

        // This test is quite slow, so we bound the number of nodes.
        const MAX_NODES: usize = 30;
        let nodes: BTreeSet<_> = g.node_indices().take(MAX_NODES).collect();

        // Add all nodes
        let acyclic_nodes: BTreeMap<_, _> = nodes
            .iter()
            .zip(iter::repeat_with(|| acylic_g.add_node(())))
            .collect();
        let new_nodes: BTreeMap<_, _> = nodes
            .iter()
            .zip(iter::repeat_with(|| new_g.add_node(())))
            .collect();

        // Now add edges one by one
        for e in g.edge_indices() {
            let (src, dst) = g.edge_endpoints(e).unwrap();
            if !nodes.contains(&src) || !nodes.contains(&dst) {
                continue;
            }
            let new_g_backup = new_g.clone();

            // Add the edge to the new graph
            new_g.add_edge(new_nodes[&src], new_nodes[&dst], ());
            let is_dag_exp = toposort(&new_g, None).is_ok();

            // Add the edge to the acyclic graph
            let is_dag_dyn = acylic_g
                .try_add_edge(acyclic_nodes[&src], acyclic_nodes[&dst], ())
                .is_ok();

            // Check that both approaches agree on whether the graph is a DAG
            assert_eq!(is_dag_exp, is_dag_dyn);

            if !is_dag_exp {
                // Remove the edge that makes it non-acyclic
                new_g = new_g_backup;
            }
        }
        true
    }
}

fn is_proper_coloring<G>(g: G, coloring: &HashMap<G::NodeId, usize>) -> bool
where
    G: IntoNodeIdentifiers + IntoEdges,
    G::NodeId: Eq + Hash,
{
    for node in g.node_identifiers() {
        for nbor in g.neighbors(node) {
            if node != nbor && coloring[&node] == coloring[&nbor] {
                return false;
            }
        }
    }
    true
}

quickcheck! {
    fn dsatur_coloring_quickcheck(g: Graph<(), (), Undirected>) -> bool {
        let (coloring, _) = dsatur_coloring(&g);
        assert!(is_proper_coloring(&g, &coloring), "dsatur_coloring returned a non proper coloring");
        true
    }
}

quickcheck! {
    // Test that removal of articulation points will always increase the amount of connected components.
    fn test_articulation_points(g: Graph<(), u32, Undirected>) -> bool {

        let articulation_points = articulation_points(&g);
        let original_components = connected_components(&g);

        for point in articulation_points {
        let mut modified_graph = g.clone();
        modified_graph.remove_node(point);
        let new_components = connected_components(&modified_graph);
        if new_components <= original_components {
            return false;
        }
    }
        true
    }
}

#[cfg(feature = "stable_graph")]
quickcheck! {
    fn test_steiner_tree(g: Graph<(), u32, Undirected>) -> bool {
        if g.node_count() <= 1 {
            return true; // We naturally don't support steiner trees with zero or one node
        }

        let mut terminals = g.node_indices().collect::<Vec<_>>();
        terminals = terminals.into_iter().take(5).collect();
        let m_steiner_tree = steiner_tree(&g, &terminals);

        let steiner_tree_nodes: Vec<NodeIndex> = m_steiner_tree.node_indices().collect();

        let spans_terminals = terminals.iter().all(|&t| steiner_tree_nodes.contains(&t));

        spans_terminals
    }
}

#[test]
fn maximal_cliques_matches_ref_impl() {
    use maximal_cliques::maximal_cliques_ref;

    fn prop<Ty>(g: Graph<(), (), Ty>) -> bool
    where
        Ty: EdgeType,
    {
        if g.edge_count() <= 200 && g.node_count() <= 200 {
            let cliques = maximal_cliques_algo(&g);
            let cliques_ref = maximal_cliques_ref(&g);

            assert!(cliques.len() == cliques_ref.len());

            for c in &cliques_ref {
                assert!(cliques.contains(c));
            }
        }
        true
    }
    quickcheck::quickcheck(prop as fn(Graph<_, _, Undirected>) -> bool);
    quickcheck::quickcheck(prop as fn(Graph<_, _, Directed>) -> bool);
}

quickcheck! {
    fn test_spfa(gr: Graph<(), f32>) -> bool {
        let mut gr = gr;
        for elt in gr.edge_weights_mut() {
            *elt = elt.abs();
        }
        if gr.node_count() == 0 {
            return true;
        }
        for (i, start) in gr.node_indices().enumerate() {
            if i >= 10 { break; } // testing all is too slow
            spfa(&gr, start, |edge| *edge.weight()).unwrap();
        }
        true
    }
}

quickcheck! {
    fn test_spfa_undir(gr: Graph<(), f32, Undirected>) -> bool {
        let mut gr = gr;
        for elt in gr.edge_weights_mut() {
            *elt = elt.abs();
        }
        if gr.node_count() == 0 {
            return true;
        }
        for (i, start) in gr.node_indices().enumerate() {
            if i >= 10 { break; } // testing all is too slow
            spfa(&gr, start, |edge| *edge.weight()).unwrap();
        }
>>>>>>> 48bd3958
        true
    }
}<|MERGE_RESOLUTION|>--- conflicted
+++ resolved
@@ -15,12 +15,7 @@
 mod maximal_cliques;
 mod utils;
 
-<<<<<<< HEAD
-use petgraph::algo::bridges;
-use petgraph::algo::connected_components;
-=======
 use odds::prelude::*;
->>>>>>> 48bd3958
 use utils::{Small, Tournament};
 
 use alloc::collections::BTreeSet;
@@ -1325,26 +1320,6 @@
 }
 
 quickcheck! {
-<<<<<<< HEAD
-    fn test_bridges(g: Graph<(), (), Undirected>) -> bool {
-        let num = connected_components(&g);
-        let br = bridges(&g).map(|edge| edge.id()).collect::<HashSet<_>>();
-
-        for &edge in &br {
-            let mut graph = g.clone();
-            graph.remove_edge(edge);
-            assert_eq!(connected_components(&graph), num+1);
-        }
-
-        for e in g.edge_references() {
-            if !br.contains(&e.id()) {
-               let mut graph = g.clone();
-               graph.remove_edge(e.id());
-               assert_eq!(connected_components(&graph), num);
-           }
-        }
-
-=======
     // The ranks are probabilities,
     // as such they are positive and they should sum up to 1.
     fn test_page_rank_proba(gr: Graph<(), f32>) -> bool {
@@ -1579,7 +1554,6 @@
             if i >= 10 { break; } // testing all is too slow
             spfa(&gr, start, |edge| *edge.weight()).unwrap();
         }
->>>>>>> 48bd3958
         true
     }
 }