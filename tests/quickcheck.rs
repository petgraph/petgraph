#![cfg(feature = "quickcheck")]
#[macro_use]
extern crate quickcheck;
extern crate petgraph;
extern crate rand;
#[macro_use]
extern crate defmac;

extern crate itertools;
extern crate odds;

mod utils;

use utils::Small;

use odds::prelude::*;
use std::collections::HashSet;
use std::hash::Hash;

use itertools::assert_equal;
use itertools::cloned;
use rand::Rng;

use petgraph::algo::{
<<<<<<< HEAD
    bellman_ford, condensation, dijkstra, dominators, is_cyclic_directed, is_cyclic_undirected,
    is_isomorphic, is_isomorphic_matching, kosaraju_scc, min_spanning_tree, tarjan_scc, toposort,
=======
    bellman_ford, condensation, dijkstra, is_cyclic_directed, is_cyclic_undirected, is_isomorphic,
    is_isomorphic_matching, k_shortest_path, kosaraju_scc, min_spanning_tree, tarjan_scc, toposort,
>>>>>>> 29c00f30
};
use petgraph::data::FromElements;
use petgraph::dot::{Config, Dot};
use petgraph::graph::{edge_index, node_index, IndexType};
use petgraph::graphmap::NodeTrait;
use petgraph::prelude::*;
use petgraph::visit::{EdgeRef, IntoEdgeReferences, IntoNodeReferences, NodeIndexable};
use petgraph::visit::{Reversed, Topo};
use petgraph::EdgeType;

fn mst_graph<N, E, Ty, Ix>(g: &Graph<N, E, Ty, Ix>) -> Graph<N, E, Undirected, Ix>
where
    Ty: EdgeType,
    Ix: IndexType,
    N: Clone,
    E: Clone + PartialOrd,
{
    Graph::from_elements(min_spanning_tree(&g))
}

use std::fmt;

quickcheck! {
    fn mst_directed(g: Small<Graph<(), u32>>) -> bool {
        // filter out isolated nodes
        let no_singles = g.filter_map(
            |nx, w| g.neighbors_undirected(nx).next().map(|_| w),
            |_, w| Some(w));
        for i in no_singles.node_indices() {
            assert!(no_singles.neighbors_undirected(i).count() > 0);
        }
        assert_eq!(no_singles.edge_count(), g.edge_count());
        let mst = mst_graph(&no_singles);
        assert!(!is_cyclic_undirected(&mst));
        true
    }
}

quickcheck! {
    fn mst_undirected(g: Graph<(), u32, Undirected>) -> bool {
        // filter out isolated nodes
        let no_singles = g.filter_map(
            |nx, w| g.neighbors_undirected(nx).next().map(|_| w),
            |_, w| Some(w));
        for i in no_singles.node_indices() {
            assert!(no_singles.neighbors_undirected(i).count() > 0);
        }
        assert_eq!(no_singles.edge_count(), g.edge_count());
        let mst = mst_graph(&no_singles);
        assert!(!is_cyclic_undirected(&mst));
        true
    }
}

quickcheck! {
    fn reverse_undirected(g: Small<UnGraph<(), ()>>) -> bool {
        let mut h = (*g).clone();
        h.reverse();
        is_isomorphic(&g, &h)
    }
}

fn assert_graph_consistent<N, E, Ty, Ix>(g: &Graph<N, E, Ty, Ix>)
where
    Ty: EdgeType,
    Ix: IndexType,
{
    assert_eq!(g.node_count(), g.node_indices().count());
    assert_eq!(g.edge_count(), g.edge_indices().count());
    for edge in g.raw_edges() {
        assert!(
            g.find_edge(edge.source(), edge.target()).is_some(),
            "Edge not in graph! {:?} to {:?}",
            edge.source(),
            edge.target()
        );
    }
}

#[test]
fn reverse_directed() {
    fn prop<Ty: EdgeType>(mut g: Graph<(), (), Ty>) -> bool {
        let node_outdegrees = g
            .node_indices()
            .map(|i| g.neighbors_directed(i, Outgoing).count())
            .collect::<Vec<_>>();
        let node_indegrees = g
            .node_indices()
            .map(|i| g.neighbors_directed(i, Incoming).count())
            .collect::<Vec<_>>();

        g.reverse();
        let new_outdegrees = g
            .node_indices()
            .map(|i| g.neighbors_directed(i, Outgoing).count())
            .collect::<Vec<_>>();
        let new_indegrees = g
            .node_indices()
            .map(|i| g.neighbors_directed(i, Incoming).count())
            .collect::<Vec<_>>();
        assert_eq!(node_outdegrees, new_indegrees);
        assert_eq!(node_indegrees, new_outdegrees);
        assert_graph_consistent(&g);
        true
    }
    quickcheck::quickcheck(prop as fn(Graph<_, _, Directed>) -> bool);
}

#[test]
fn graph_retain_nodes() {
    fn prop<Ty: EdgeType>(mut g: Graph<i32, i32, Ty>) -> bool {
        // Remove all negative nodes, these should be randomly spread
        let og = g.clone();
        let nodes = g.node_count();
        let num_negs = g.raw_nodes().iter().filter(|n| n.weight < 0).count();
        let mut removed = 0;
        g.retain_nodes(|g, i| {
            let keep = g[i] >= 0;
            if !keep {
                removed += 1;
            }
            keep
        });
        let num_negs_post = g.raw_nodes().iter().filter(|n| n.weight < 0).count();
        let num_pos_post = g.raw_nodes().iter().filter(|n| n.weight >= 0).count();
        assert_eq!(num_negs_post, 0);
        assert_eq!(removed, num_negs);
        assert_eq!(num_negs + g.node_count(), nodes);
        assert_eq!(num_pos_post, g.node_count());

        // check against filter_map
        let filtered = og.filter_map(
            |_, w| if *w >= 0 { Some(*w) } else { None },
            |_, w| Some(*w),
        );
        assert_eq!(g.node_count(), filtered.node_count());
        /*
        println!("Iso of graph with nodes={}, edges={}",
                 g.node_count(), g.edge_count());
                 */
        assert!(is_isomorphic_matching(
            &filtered,
            &g,
            PartialEq::eq,
            PartialEq::eq
        ));

        true
    }
    quickcheck::quickcheck(prop as fn(Graph<_, _, Directed>) -> bool);
    quickcheck::quickcheck(prop as fn(Graph<_, _, Undirected>) -> bool);
}

#[test]
fn graph_retain_edges() {
    fn prop<Ty: EdgeType>(mut g: Graph<(), i32, Ty>) -> bool {
        // Remove all negative edges, these should be randomly spread
        let og = g.clone();
        let edges = g.edge_count();
        let num_negs = g.raw_edges().iter().filter(|n| n.weight < 0).count();
        let mut removed = 0;
        g.retain_edges(|g, i| {
            let keep = g[i] >= 0;
            if !keep {
                removed += 1;
            }
            keep
        });
        let num_negs_post = g.raw_edges().iter().filter(|n| n.weight < 0).count();
        let num_pos_post = g.raw_edges().iter().filter(|n| n.weight >= 0).count();
        assert_eq!(num_negs_post, 0);
        assert_eq!(removed, num_negs);
        assert_eq!(num_negs + g.edge_count(), edges);
        assert_eq!(num_pos_post, g.edge_count());
        if og.edge_count() < 30 {
            // check against filter_map
            let filtered = og.filter_map(
                |_, w| Some(*w),
                |_, w| if *w >= 0 { Some(*w) } else { None },
            );
            assert_eq!(g.node_count(), filtered.node_count());
            assert!(is_isomorphic(&filtered, &g));
        }
        true
    }
    quickcheck::quickcheck(prop as fn(Graph<_, _, Directed>) -> bool);
    quickcheck::quickcheck(prop as fn(Graph<_, _, Undirected>) -> bool);
}

#[test]
fn stable_graph_retain_edges() {
    fn prop<Ty: EdgeType>(mut g: StableGraph<(), i32, Ty>) -> bool {
        // Remove all negative edges, these should be randomly spread
        let og = g.clone();
        let edges = g.edge_count();
        let num_negs = g.edge_references().filter(|n| *n.weight() < 0).count();
        let mut removed = 0;
        g.retain_edges(|g, i| {
            let keep = g[i] >= 0;
            if !keep {
                removed += 1;
            }
            keep
        });
        let num_negs_post = g.edge_references().filter(|n| *n.weight() < 0).count();
        let num_pos_post = g.edge_references().filter(|n| *n.weight() >= 0).count();
        assert_eq!(num_negs_post, 0);
        assert_eq!(removed, num_negs);
        assert_eq!(num_negs + g.edge_count(), edges);
        assert_eq!(num_pos_post, g.edge_count());
        if og.edge_count() < 30 {
            // check against filter_map
            let filtered = og.filter_map(
                |_, w| Some(*w),
                |_, w| if *w >= 0 { Some(*w) } else { None },
            );
            assert_eq!(g.node_count(), filtered.node_count());
        }
        true
    }
    quickcheck::quickcheck(prop as fn(StableGraph<_, _, Directed>) -> bool);
    quickcheck::quickcheck(prop as fn(StableGraph<_, _, Undirected>) -> bool);
}

#[test]
fn isomorphism_1() {
    // using small weights so that duplicates are likely
    fn prop<Ty: EdgeType>(g: Small<Graph<i8, i8, Ty>>) -> bool {
        let mut rng = rand::thread_rng();
        // several trials of different isomorphisms of the same graph
        // mapping of node indices
        let mut map = g.node_indices().collect::<Vec<_>>();
        let mut ng = Graph::<_, _, Ty>::with_capacity(g.node_count(), g.edge_count());
        for _ in 0..1 {
            rng.shuffle(&mut map);
            ng.clear();

            for _ in g.node_indices() {
                ng.add_node(0);
            }
            // Assign node weights
            for i in g.node_indices() {
                ng[map[i.index()]] = g[i];
            }
            // Add edges
            for i in g.edge_indices() {
                let (s, t) = g.edge_endpoints(i).unwrap();
                ng.add_edge(map[s.index()], map[t.index()], g[i]);
            }
            if g.node_count() < 20 && g.edge_count() < 50 {
                assert!(is_isomorphic(&g, &ng));
            }
            assert!(is_isomorphic_matching(
                &g,
                &ng,
                PartialEq::eq,
                PartialEq::eq
            ));
        }
        true
    }
    quickcheck::quickcheck(prop::<Undirected> as fn(_) -> bool);
    quickcheck::quickcheck(prop::<Directed> as fn(_) -> bool);
}

#[test]
fn isomorphism_modify() {
    // using small weights so that duplicates are likely
    fn prop<Ty: EdgeType>(g: Small<Graph<i16, i8, Ty>>, node: u8, edge: u8) -> bool {
        println!("graph {:#?}", g);
        let mut ng = (*g).clone();
        let i = node_index(node as usize);
        let j = edge_index(edge as usize);
        if i.index() < g.node_count() {
            ng[i] = (g[i] == 0) as i16;
        }
        if j.index() < g.edge_count() {
            ng[j] = (g[j] == 0) as i8;
        }
        if i.index() < g.node_count() || j.index() < g.edge_count() {
            assert!(!is_isomorphic_matching(
                &g,
                &ng,
                PartialEq::eq,
                PartialEq::eq
            ));
        } else {
            assert!(is_isomorphic_matching(
                &g,
                &ng,
                PartialEq::eq,
                PartialEq::eq
            ));
        }
        true
    }
    quickcheck::quickcheck(prop::<Undirected> as fn(_, _, _) -> bool);
    quickcheck::quickcheck(prop::<Directed> as fn(_, _, _) -> bool);
}

#[test]
fn graph_remove_edge() {
    fn prop<Ty: EdgeType>(mut g: Graph<(), (), Ty>, a: u8, b: u8) -> bool {
        let a = node_index(a as usize);
        let b = node_index(b as usize);
        let edge = g.find_edge(a, b);
        if !g.is_directed() {
            assert_eq!(edge.is_some(), g.find_edge(b, a).is_some());
        }
        if let Some(ex) = edge {
            assert!(g.remove_edge(ex).is_some());
        }
        assert_graph_consistent(&g);
        assert!(g.find_edge(a, b).is_none());
        assert!(g.neighbors(a).find(|x| *x == b).is_none());
        if !g.is_directed() {
            assert!(g.neighbors(b).find(|x| *x == a).is_none());
        }
        true
    }
    quickcheck::quickcheck(prop as fn(Graph<_, _, Undirected>, _, _) -> bool);
    quickcheck::quickcheck(prop as fn(Graph<_, _, Directed>, _, _) -> bool);
}

#[cfg(feature = "stable_graph")]
#[test]
fn stable_graph_remove_edge() {
    fn prop<Ty: EdgeType>(mut g: StableGraph<(), (), Ty>, a: u8, b: u8) -> bool {
        let a = node_index(a as usize);
        let b = node_index(b as usize);
        let edge = g.find_edge(a, b);
        if !g.is_directed() {
            assert_eq!(edge.is_some(), g.find_edge(b, a).is_some());
        }
        if let Some(ex) = edge {
            assert!(g.remove_edge(ex).is_some());
        }
        //assert_graph_consistent(&g);
        assert!(g.find_edge(a, b).is_none());
        assert!(g.neighbors(a).find(|x| *x == b).is_none());
        if !g.is_directed() {
            assert!(g.find_edge(b, a).is_none());
            assert!(g.neighbors(b).find(|x| *x == a).is_none());
        }
        true
    }
    quickcheck::quickcheck(prop as fn(StableGraph<_, _, Undirected>, _, _) -> bool);
    quickcheck::quickcheck(prop as fn(StableGraph<_, _, Directed>, _, _) -> bool);
}

#[cfg(feature = "stable_graph")]
#[test]
fn stable_graph_add_remove_edges() {
    fn prop<Ty: EdgeType>(mut g: StableGraph<(), (), Ty>, edges: Vec<(u8, u8)>) -> bool {
        for &(a, b) in &edges {
            let a = node_index(a as usize);
            let b = node_index(b as usize);
            let edge = g.find_edge(a, b);

            if edge.is_none() && g.contains_node(a) && g.contains_node(b) {
                let _index = g.add_edge(a, b, ());
                continue;
            }

            if !g.is_directed() {
                assert_eq!(edge.is_some(), g.find_edge(b, a).is_some());
            }
            if let Some(ex) = edge {
                assert!(g.remove_edge(ex).is_some());
            }
            //assert_graph_consistent(&g);
            assert!(
                g.find_edge(a, b).is_none(),
                "failed to remove edge {:?} from graph {:?}",
                (a, b),
                g
            );
            assert!(g.neighbors(a).find(|x| *x == b).is_none());
            if !g.is_directed() {
                assert!(g.find_edge(b, a).is_none());
                assert!(g.neighbors(b).find(|x| *x == a).is_none());
            }
        }
        true
    }
    quickcheck::quickcheck(prop as fn(StableGraph<_, _, Undirected>, _) -> bool);
    quickcheck::quickcheck(prop as fn(StableGraph<_, _, Directed>, _) -> bool);
}

fn assert_graphmap_consistent<N, E, Ty>(g: &GraphMap<N, E, Ty>)
where
    Ty: EdgeType,
    N: NodeTrait + fmt::Debug,
{
    for (a, b, _weight) in g.all_edges() {
        assert!(
            g.contains_edge(a, b),
            "Edge not in graph! {:?} to {:?}",
            a,
            b
        );
        assert!(
            g.neighbors(a).find(|x| *x == b).is_some(),
            "Edge {:?} not in neighbor list for {:?}",
            (a, b),
            a
        );
        if !g.is_directed() {
            assert!(
                g.neighbors(b).find(|x| *x == a).is_some(),
                "Edge {:?} not in neighbor list for {:?}",
                (b, a),
                b
            );
        }
    }
}

#[test]
fn graphmap_remove() {
    fn prop<Ty: EdgeType>(mut g: GraphMap<i8, (), Ty>, a: i8, b: i8) -> bool {
        //if g.edge_count() > 20 { return true; }
        assert_graphmap_consistent(&g);
        let contains = g.contains_edge(a, b);
        if !g.is_directed() {
            assert_eq!(contains, g.contains_edge(b, a));
        }
        assert_eq!(g.remove_edge(a, b).is_some(), contains);
        assert!(!g.contains_edge(a, b) && g.neighbors(a).find(|x| *x == b).is_none());
        //(g.is_directed() || g.neighbors(b).find(|x| *x == a).is_none()));
        assert!(g.remove_edge(a, b).is_none());
        assert_graphmap_consistent(&g);
        true
    }
    quickcheck::quickcheck(prop as fn(DiGraphMap<_, _>, _, _) -> bool);
    quickcheck::quickcheck(prop as fn(UnGraphMap<_, _>, _, _) -> bool);
}

#[test]
fn graphmap_add_remove() {
    fn prop(mut g: UnGraphMap<i8, ()>, a: i8, b: i8) -> bool {
        assert_eq!(g.contains_edge(a, b), g.add_edge(a, b, ()).is_some());
        g.remove_edge(a, b);
        !g.contains_edge(a, b)
            && g.neighbors(a).find(|x| *x == b).is_none()
            && g.neighbors(b).find(|x| *x == a).is_none()
    }
    quickcheck::quickcheck(prop as fn(_, _, _) -> bool);
}

fn sort_sccs<T: Ord>(v: &mut [Vec<T>]) {
    for scc in &mut *v {
        scc.sort();
    }
    v.sort();
}

quickcheck! {
    fn graph_sccs(g: Graph<(), ()>) -> bool {
        let mut sccs = kosaraju_scc(&g);
        let mut tsccs = tarjan_scc(&g);
        sort_sccs(&mut sccs);
        sort_sccs(&mut tsccs);
        if sccs != tsccs {
            println!("{:?}",
                     Dot::with_config(&g, &[Config::EdgeNoLabel,
                                      Config::NodeIndexLabel]));
            println!("Sccs {:?}", sccs);
            println!("Sccs (Tarjan) {:?}", tsccs);
            return false;
        }
        true
    }
}

quickcheck! {
    fn kosaraju_scc_is_topo_sort(g: Graph<(), ()>) -> bool {
        let tsccs = kosaraju_scc(&g);
        let firsts = vec(tsccs.iter().rev().map(|v| v[0]));
        subset_is_topo_order(&g, &firsts)
    }
}

quickcheck! {
    fn tarjan_scc_is_topo_sort(g: Graph<(), ()>) -> bool {
        let tsccs = tarjan_scc(&g);
        let firsts = vec(tsccs.iter().rev().map(|v| v[0]));
        subset_is_topo_order(&g, &firsts)
    }
}

quickcheck! {
    // Reversed edges gives the same sccs (when sorted)
    fn graph_reverse_sccs(g: Graph<(), ()>) -> bool {
        let mut sccs = kosaraju_scc(&g);
        let mut tsccs = kosaraju_scc(Reversed(&g));
        sort_sccs(&mut sccs);
        sort_sccs(&mut tsccs);
        if sccs != tsccs {
            println!("{:?}",
                     Dot::with_config(&g, &[Config::EdgeNoLabel,
                                      Config::NodeIndexLabel]));
            println!("Sccs {:?}", sccs);
            println!("Sccs (Reversed) {:?}", tsccs);
            return false;
        }
        true
    }
}

quickcheck! {
    // Reversed edges gives the same sccs (when sorted)
    fn graphmap_reverse_sccs(g: DiGraphMap<u16, ()>) -> bool {
        let mut sccs = kosaraju_scc(&g);
        let mut tsccs = kosaraju_scc(Reversed(&g));
        sort_sccs(&mut sccs);
        sort_sccs(&mut tsccs);
        if sccs != tsccs {
            println!("{:?}",
                     Dot::with_config(&g, &[Config::EdgeNoLabel,
                                      Config::NodeIndexLabel]));
            println!("Sccs {:?}", sccs);
            println!("Sccs (Reversed) {:?}", tsccs);
            return false;
        }
        true
    }
}

#[test]
fn graph_condensation_acyclic() {
    fn prop(g: Graph<(), ()>) -> bool {
        !is_cyclic_directed(&condensation(g, /* make_acyclic */ true))
    }
    quickcheck::quickcheck(prop as fn(_) -> bool);
}

#[derive(Debug, Clone)]
struct DAG<N: Default + Clone + Send + 'static>(Graph<N, ()>);

impl<N: Default + Clone + Send + 'static> quickcheck::Arbitrary for DAG<N> {
    fn arbitrary<G: quickcheck::Gen>(g: &mut G) -> Self {
        let nodes = usize::arbitrary(g);
        if nodes == 0 {
            return DAG(Graph::with_capacity(0, 0));
        }
        let split = g.gen_range(0., 1.);
        let max_width = f64::sqrt(nodes as f64) as usize;
        let tall = (max_width as f64 * split) as usize;
        let fat = max_width - tall;

        let edge_prob = 1. - (1. - g.gen_range(0., 1.)) * (1. - g.gen_range(0., 1.));
        let edges = ((nodes as f64).powi(2) * edge_prob) as usize;
        let mut gr = Graph::with_capacity(nodes, edges);
        let mut nodes = 0;
        for _ in 0..tall {
            let cur_nodes = g.gen_range(0, fat);
            for _ in 0..cur_nodes {
                gr.add_node(N::default());
            }
            for j in 0..nodes {
                for k in 0..cur_nodes {
                    if g.gen_range(0., 1.) < edge_prob {
                        gr.add_edge(NodeIndex::new(j), NodeIndex::new(k + nodes), ());
                    }
                }
            }
            nodes += cur_nodes;
        }
        DAG(gr)
    }

    // shrink the graph by splitting it in two by a very
    // simple algorithm, just even and odd node indices
    fn shrink(&self) -> Box<dyn Iterator<Item = Self>> {
        let self_ = self.clone();
        Box::new((0..2).filter_map(move |x| {
            let gr = self_.0.filter_map(
                |i, w| {
                    if i.index() % 2 == x {
                        Some(w.clone())
                    } else {
                        None
                    }
                },
                |_, w| Some(w.clone()),
            );
            // make sure we shrink
            if gr.node_count() < self_.0.node_count() {
                Some(DAG(gr))
            } else {
                None
            }
        }))
    }
}

fn is_topo_order<N>(gr: &Graph<N, (), Directed>, order: &[NodeIndex]) -> bool {
    if gr.node_count() != order.len() {
        println!(
            "Graph ({}) and count ({}) had different amount of nodes.",
            gr.node_count(),
            order.len()
        );
        return false;
    }
    // check all the edges of the graph
    for edge in gr.raw_edges() {
        let a = edge.source();
        let b = edge.target();
        let ai = order.find(&a).unwrap();
        let bi = order.find(&b).unwrap();
        if ai >= bi {
            println!("{:?} > {:?} ", a, b);
            return false;
        }
    }
    true
}

fn subset_is_topo_order<N>(gr: &Graph<N, (), Directed>, order: &[NodeIndex]) -> bool {
    if gr.node_count() < order.len() {
        println!(
            "Graph (len={}) had less nodes than order (len={})",
            gr.node_count(),
            order.len()
        );
        return false;
    }
    // check all the edges of the graph
    for edge in gr.raw_edges() {
        let a = edge.source();
        let b = edge.target();
        if a == b {
            continue;
        }
        // skip those that are not in the subset
        let ai = match order.find(&a) {
            Some(i) => i,
            None => continue,
        };
        let bi = match order.find(&b) {
            Some(i) => i,
            None => continue,
        };
        if ai >= bi {
            println!("{:?} > {:?} ", a, b);
            return false;
        }
    }
    true
}

#[test]
fn full_topo() {
    fn prop(DAG(gr): DAG<()>) -> bool {
        let order = toposort(&gr, None).unwrap();
        is_topo_order(&gr, &order)
    }
    quickcheck::quickcheck(prop as fn(_) -> bool);
}

#[test]
fn full_topo_generic() {
    fn prop_generic(DAG(mut gr): DAG<usize>) -> bool {
        assert!(!is_cyclic_directed(&gr));
        let mut index = 0;
        let mut topo = Topo::new(&gr);
        while let Some(nx) = topo.next(&gr) {
            gr[nx] = index;
            index += 1;
        }

        let mut order = Vec::new();
        index = 0;
        let mut topo = Topo::new(&gr);
        while let Some(nx) = topo.next(&gr) {
            order.push(nx);
            assert_eq!(gr[nx], index);
            index += 1;
        }
        if !is_topo_order(&gr, &order) {
            println!("{:?}", gr);
            return false;
        }

        {
            order.clear();
            let mut topo = Topo::new(&gr);
            while let Some(nx) = topo.next(&gr) {
                order.push(nx);
            }
            if !is_topo_order(&gr, &order) {
                println!("{:?}", gr);
                return false;
            }
        }
        true
    }
    quickcheck::quickcheck(prop_generic as fn(_) -> bool);
}

quickcheck! {
    // checks that the distances computed by dijkstra satisfy the triangle
    // inequality.
    fn dijkstra_triangle_ineq(g: Graph<u32, u32>, node: usize) -> bool {
        if g.node_count() == 0 {
            return true;
        }
        let v = node_index(node % g.node_count());
        let distances = dijkstra(&g, v, None, |e| *e.weight());
        for v2 in distances.keys() {
            let dv2 = distances[v2];
            // triangle inequality:
            // d(v,u) <= d(v,v2) + w(v2,u)
            for edge in g.edges(*v2) {
                let u = edge.target();
                let w = edge.weight();
                if distances.contains_key(&u) && distances[&u] > dv2 + w {
                    return false;
                }
            }
        }
        true
    }
}

quickcheck! {
    // checks that the distances computed by k'th shortest path is always greater or equal compared to their dijkstra computation
    fn k_shortest_path_(g: Graph<u32, u32>, node: usize) -> bool {
        if g.node_count() == 0 {
            return true;
        }
        let v = node_index(node % g.node_count());
        let second_best_distances = k_shortest_path(&g, v, None, 2, |e| *e.weight());
        let dijkstra_distances = dijkstra(&g, v, None, |e| *e.weight());
        for v in second_best_distances.keys() {
            if second_best_distances[&v] < dijkstra_distances[&v] {
                return false;
            }
        }
        true
    }
}

fn set<I>(iter: I) -> HashSet<I::Item>
where
    I: IntoIterator,
    I::Item: Hash + Eq,
{
    iter.into_iter().collect()
}

quickcheck! {
    fn dfs_visit(gr: Graph<(), ()>, node: usize) -> bool {
        use petgraph::visit::{Visitable, VisitMap};
        use petgraph::visit::DfsEvent::*;
        use petgraph::visit::{Time, depth_first_search};
        if gr.node_count() == 0 {
            return true;
        }
        let start_node = node_index(node % gr.node_count());

        let invalid_time = Time(!0);
        let mut discover_time = vec![invalid_time; gr.node_count()];
        let mut finish_time = vec![invalid_time; gr.node_count()];
        let mut has_tree_edge = gr.visit_map();
        let mut edges = HashSet::new();
        depth_first_search(&gr, Some(start_node).into_iter().chain(gr.node_indices()),
                           |evt| {
            match evt {
                Discover(n, t) => discover_time[n.index()] = t,
                Finish(n, t) => finish_time[n.index()] = t,
                TreeEdge(u, v) => {
                    // v is an ancestor of u
                    assert!(has_tree_edge.visit(v), "Two tree edges to {:?}!", v);
                    assert!(discover_time[v.index()] == invalid_time);
                    assert!(discover_time[u.index()] != invalid_time);
                    assert!(finish_time[u.index()] == invalid_time);
                    edges.insert((u, v));
                }
                BackEdge(u, v) => {
                    // u is an ancestor of v
                    assert!(discover_time[v.index()] != invalid_time);
                    assert!(finish_time[v.index()] == invalid_time);
                    edges.insert((u, v));
                }
                CrossForwardEdge(u, v) => {
                    edges.insert((u, v));
                }
            }
        });
        assert!(discover_time.iter().all(|x| *x != invalid_time));
        assert!(finish_time.iter().all(|x| *x != invalid_time));
        assert_eq!(edges.len(), gr.edge_count());
        assert_eq!(edges, set(gr.edge_references().map(|e| (e.source(), e.target()))));
        true
    }
}

quickcheck! {
    fn test_bellman_ford(gr: Graph<(), f32>) -> bool {
        let mut gr = gr;
        for elt in gr.edge_weights_mut() {
            *elt = elt.abs();
        }
        if gr.node_count() == 0 {
            return true;
        }
        for (i, start) in gr.node_indices().enumerate() {
            if i >= 10 { break; } // testing all is too slow
            bellman_ford(&gr, start).unwrap();
        }
        true
    }
}

quickcheck! {
    fn test_bellman_ford_undir(gr: Graph<(), f32, Undirected>) -> bool {
        let mut gr = gr;
        for elt in gr.edge_weights_mut() {
            *elt = elt.abs();
        }
        if gr.node_count() == 0 {
            return true;
        }
        for (i, start) in gr.node_indices().enumerate() {
            if i >= 10 { break; } // testing all is too slow
            bellman_ford(&gr, start).unwrap();
        }
        true
    }
}

defmac!(iter_eq a, b => a.eq(b));
defmac!(nodes_eq ref a, ref b => a.node_references().eq(b.node_references()));
defmac!(edgew_eq ref a, ref b => a.edge_references().eq(b.edge_references()));
defmac!(edges_eq ref a, ref b =>
        iter_eq!(
            a.edge_references().map(|e| (e.source(), e.target())),
            b.edge_references().map(|e| (e.source(), e.target()))));

quickcheck! {
    fn test_di_from(gr1: DiGraph<i32, i32>) -> () {
        let sgr = StableGraph::from(gr1.clone());
        let gr2 = Graph::from(sgr);

        assert!(nodes_eq!(gr1, gr2));
        assert!(edgew_eq!(gr1, gr2));
        assert!(edges_eq!(gr1, gr2));
    }
    fn test_un_from(gr1: UnGraph<i32, i32>) -> () {
        let sgr = StableGraph::from(gr1.clone());
        let gr2 = Graph::from(sgr);

        assert!(nodes_eq!(gr1, gr2));
        assert!(edgew_eq!(gr1, gr2));
        assert!(edges_eq!(gr1, gr2));
    }

    fn test_graph_from_stable_graph(gr1: StableDiGraph<usize, usize>) -> () {
        let mut gr1 = gr1;
        let gr2 = Graph::from(gr1.clone());

        // renumber the stablegraph nodes and put the new index in the
        // associated data
        let mut index = 0;
        for i in 0..gr1.node_bound() {
            let ni = node_index(i);
            if gr1.contains_node(ni) {
                gr1[ni] = index;
                index += 1;
            }
        }
        if let Some(edge_bound) = gr1.edge_references().next_back()
            .map(|ed| ed.id().index() + 1)
        {
            index = 0;
            for i in 0..edge_bound {
                let ni = edge_index(i);
                if gr1.edge_weight(ni).is_some() {
                    gr1[ni] = index;
                    index += 1;
                }
            }
        }

        assert_equal(
            // Remap the stablegraph to compact indices
            gr1.edge_references().map(|ed| (edge_index(*ed.weight()), gr1[ed.source()], gr1[ed.target()])),
            gr2.edge_references().map(|ed| (ed.id(), ed.source().index(), ed.target().index()))
        );
    }

    fn stable_di_graph_map_id(gr1: StableDiGraph<usize, usize>) -> () {
        let gr2 = gr1.map(|_, &nw| nw, |_, &ew| ew);
        assert!(nodes_eq!(gr1, gr2));
        assert!(edgew_eq!(gr1, gr2));
        assert!(edges_eq!(gr1, gr2));
    }

    fn stable_un_graph_map_id(gr1: StableUnGraph<usize, usize>) -> () {
        let gr2 = gr1.map(|_, &nw| nw, |_, &ew| ew);
        assert!(nodes_eq!(gr1, gr2));
        assert!(edgew_eq!(gr1, gr2));
        assert!(edges_eq!(gr1, gr2));
    }

    fn stable_di_graph_filter_map_id(gr1: StableDiGraph<usize, usize>) -> () {
        let gr2 = gr1.filter_map(|_, &nw| Some(nw), |_, &ew| Some(ew));
        assert!(nodes_eq!(gr1, gr2));
        assert!(edgew_eq!(gr1, gr2));
        assert!(edges_eq!(gr1, gr2));
    }

    fn test_stable_un_graph_filter_map_id(gr1: StableUnGraph<usize, usize>) -> () {
        let gr2 = gr1.filter_map(|_, &nw| Some(nw), |_, &ew| Some(ew));
        assert!(nodes_eq!(gr1, gr2));
        assert!(edgew_eq!(gr1, gr2));
        assert!(edges_eq!(gr1, gr2));
    }

    fn stable_di_graph_filter_map_remove(gr1: Small<StableDiGraph<i32, i32>>,
                                         nodes: Vec<usize>,
                                         edges: Vec<usize>) -> ()
    {
        let gr2 = gr1.filter_map(|ix, &nw| {
            if !nodes.contains(&ix.index()) { Some(nw) } else { None }
        },
        |ix, &ew| {
            if !edges.contains(&ix.index()) { Some(ew) } else { None }
        });
        let check_nodes = &set(gr1.node_indices()) - &set(cloned(&nodes).map(node_index));
        let mut check_edges = &set(gr1.edge_indices()) - &set(cloned(&edges).map(edge_index));
        // remove all edges with endpoint in removed nodes
        for edge in gr1.edge_references() {
            if nodes.contains(&edge.source().index()) ||
                nodes.contains(&edge.target().index()) {
                check_edges.remove(&edge.id());
            }
        }
        // assert maintained
        for i in check_nodes {
            assert_eq!(gr1[i], gr2[i]);
        }
        for i in check_edges {
            assert_eq!(gr1[i], gr2[i]);
            assert_eq!(gr1.edge_endpoints(i), gr2.edge_endpoints(i));
        }

        // assert removals
        for i in nodes {
            assert!(gr2.node_weight(node_index(i)).is_none());
        }
        for i in edges {
            assert!(gr2.edge_weight(edge_index(i)).is_none());
        }
    }
}

quickcheck! {
    fn slt_dominators(gr: Graph<(), ()>) -> bool {
        if gr.node_count() == 0 {
            return true;
        }
        let mut rng = rand::thread_rng();
        let idx = rng.gen::<usize>() % gr.node_count();
        if let Some(root) = gr.node_indices().nth(idx % gr.node_count()) {
            let dom1 = dominators::simple_fast(&gr, root);
            let dom2 = dominators::slt(&gr, root);
            dom1.root() == dom2.root() && gr.node_indices().all(|idx| dom1.immediate_dominator(idx) == dom2.immediate_dominator(idx))
        } else {
            false
        }
    }
}<|MERGE_RESOLUTION|>--- conflicted
+++ resolved
@@ -22,13 +22,9 @@
 use rand::Rng;
 
 use petgraph::algo::{
-<<<<<<< HEAD
     bellman_ford, condensation, dijkstra, dominators, is_cyclic_directed, is_cyclic_undirected,
-    is_isomorphic, is_isomorphic_matching, kosaraju_scc, min_spanning_tree, tarjan_scc, toposort,
-=======
-    bellman_ford, condensation, dijkstra, is_cyclic_directed, is_cyclic_undirected, is_isomorphic,
-    is_isomorphic_matching, k_shortest_path, kosaraju_scc, min_spanning_tree, tarjan_scc, toposort,
->>>>>>> 29c00f30
+    is_isomorphic, is_isomorphic_matching, k_shortest_path, kosaraju_scc, min_spanning_tree, tarjan_scc,
+    toposort,
 };
 use petgraph::data::FromElements;
 use petgraph::dot::{Config, Dot};
