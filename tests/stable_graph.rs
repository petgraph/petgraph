#![cfg(feature = "stable_graph")]

extern crate itertools;
extern crate petgraph;
#[macro_use]
extern crate defmac;

use std::collections::HashSet;

use itertools::assert_equal;
use petgraph::adj::IndexType;
use petgraph::algo::{kosaraju_scc, min_spanning_tree, tarjan_scc};
use petgraph::dot::Dot;
use petgraph::prelude::*;
use petgraph::stable_graph::edge_index as e;
use petgraph::stable_graph::node_index as n;
use petgraph::visit::{EdgeIndexable, IntoEdgeReferences, IntoNodeReferences, NodeIndexable};
use petgraph::EdgeType;

fn assert_graph_consistent<N, E, Ty, Ix>(g: &StableGraph<N, E, Ty, Ix>)
where
    Ty: EdgeType,
    Ix: IndexType,
{
    assert_eq!(g.node_count(), g.node_indices().count());
    assert_eq!(g.edge_count(), g.edge_indices().count());
    for edge in g.edge_references() {
        assert!(
            g.find_edge(edge.source(), edge.target()).is_some(),
            "Edge not in graph! {:?} to {:?}",
            edge.source(),
            edge.target()
        );
    }
}

#[test]
fn node_indices() {
    let mut g = StableGraph::<_, ()>::new();
    let a = g.add_node(0);
    let b = g.add_node(1);
    let c = g.add_node(2);
    g.remove_node(b);
    let mut iter = g.node_indices();
    assert_eq!(iter.next(), Some(a));
    assert_eq!(iter.next(), Some(c));
    assert_eq!(iter.next(), None);
}

#[test]
fn node_bound() {
    let mut g = StableGraph::<_, ()>::new();
    assert_eq!(g.node_bound(), g.node_count());
    for i in 0..10 {
        g.add_node(i);
        assert_eq!(g.node_bound(), g.node_count());
    }
    let full_count = g.node_count();
    g.remove_node(n(0));
    g.remove_node(n(2));
    assert_eq!(g.node_bound(), full_count);
    g.clear();
    assert_eq!(g.node_bound(), 0);
}

#[test]
fn edge_bound() {
    let mut g = StableGraph::<_, _>::new();
    assert_eq!(g.edge_bound(), g.edge_count());
    for i in 0..10 {
        g.add_node(i);
    }
    for i in 0..9 {
        g.add_edge(n(i), n(i + 1), i);
        assert_eq!(g.edge_bound(), g.edge_count());
    }
    let full_count = g.edge_count();
    g.remove_edge(e(0));
    g.remove_edge(e(2));
    assert_eq!(g.edge_bound(), full_count);
    g.clear();
    assert_eq!(g.edge_bound(), 0);
}

#[test]
fn clear_edges() {
    let mut gr = scc_graph();
    gr.remove_node(n(1));
    gr.clear_edges();
    // check that we use the free list for the vacancies
    assert_eq!(gr.add_node(()), n(1));
    assert_eq!(gr.add_node(()), n(4));
    assert!(gr.edge_references().next().is_none());
    assert!(gr.node_indices().all(|i| gr.neighbors(i).next().is_none()));
}

fn assert_sccs_eq(mut res: Vec<Vec<NodeIndex>>, normalized: Vec<Vec<NodeIndex>>) {
    // normalize the result and compare with the answer.
    for scc in &mut res {
        scc.sort();
    }
    // sort by minimum element
    res.sort_by(|v, w| v[0].cmp(&w[0]));
    assert_eq!(res, normalized);
}

fn scc_graph() -> StableGraph<(), ()> {
    let mut gr: StableGraph<(), ()> = StableGraph::from_edges([
        (6, 0),
        (0, 3),
        (3, 6),
        (8, 6),
        (8, 2),
        (2, 5),
        (5, 8),
        (7, 5),
        (1, 7),
        (7, 4),
        (4, 1),
    ]);
    // make an identical replacement of n(4) and leave a hole
    let x = gr.add_node(());
    gr.add_edge(n(7), x, ());
    gr.add_edge(x, n(1), ());
    gr.remove_node(n(4));
    gr
}

#[test]
fn test_scc() {
    let gr = scc_graph();
    println!("{gr:?}");

    let x = n(gr.node_bound() - 1);
    assert_sccs_eq(
        kosaraju_scc(&gr),
        vec![
            vec![n(0), n(3), n(6)],
            vec![n(1), n(7), x],
            vec![n(2), n(5), n(8)],
        ],
    );
}

#[test]
fn test_tarjan_scc() {
    let gr = scc_graph();

    let x = n(gr.node_bound() - 1);
    assert_sccs_eq(
        tarjan_scc(&gr),
        vec![
            vec![n(0), n(3), n(6)],
            vec![n(1), n(7), x],
            vec![n(2), n(5), n(8)],
        ],
    );
}

fn make_graph<Ty>() -> StableGraph<(), i32, Ty>
where
    Ty: EdgeType,
{
    let mut gr = StableGraph::default();
    let mut c = 0..;
    let mut e = || -> i32 { c.next().unwrap() };
    gr.extend_with_edges([
        (6, 0, e()),
        (0, 3, e()),
        (3, 6, e()),
        (8, 6, e()),
        (8, 2, e()),
        (2, 5, e()),
        (5, 8, e()),
        (7, 5, e()),
        (1, 7, e()),
        (7, 4, e()),
        (8, 6, e()), // parallel edge
        (4, 1, e()),
    ]);
    // make an identical replacement of n(4) and leave a hole
    let x = gr.add_node(());
    gr.add_edge(n(7), x, e());
    gr.add_edge(x, n(1), e());
    gr.add_edge(x, x, e()); // make two self loops
    let rm_self_loop = gr.add_edge(x, x, e());
    gr.add_edge(x, x, e());
    gr.remove_node(n(4));
    gr.remove_node(n(6));
    gr.remove_edge(rm_self_loop);
    gr
}

defmac!(edges ref gr, x => gr.edges(x).map(|r| (r.target(), *r.weight())));

#[test]
fn test_edges_directed() {
    let gr = make_graph::<Directed>();
    let x = n(9);
    assert_equal(edges!(&gr, x), vec![(x, 16), (x, 14), (n(1), 13)]);
    assert_equal(edges!(&gr, n(0)), vec![(n(3), 1)]);
    assert_equal(edges!(&gr, n(4)), vec![]);
}

#[test]
fn test_edge_references() {
    let gr = make_graph::<Directed>();
    assert_eq!(gr.edge_count(), gr.edge_references().count());
}

#[test]
fn test_edges_undirected() {
    let gr = make_graph::<Undirected>();
    let x = n(9);
    assert_equal(
        edges!(&gr, x),
        vec![(x, 16), (x, 14), (n(1), 13), (n(7), 12)],
    );
    assert_equal(edges!(&gr, n(0)), vec![(n(3), 1)]);
    assert_equal(edges!(&gr, n(4)), vec![]);
}

#[test]
fn test_edge_iterators_directed() {
    let gr = make_graph::<Directed>();
    for i in gr.node_indices() {
        itertools::assert_equal(gr.edges_directed(i, Outgoing), gr.edges(i));
        for edge in gr.edges_directed(i, Outgoing) {
            assert_eq!(
                edge.source(),
                i,
                "outgoing edges should have a fixed source"
            );
        }
    }
    let mut incoming = vec![Vec::new(); gr.node_bound()];

    for i in gr.node_indices() {
        for j in gr.neighbors(i) {
            incoming[j.index()].push(i);
        }
    }

    println!("{gr:#?}");
    for i in gr.node_indices() {
        itertools::assert_equal(
            gr.edges_directed(i, Incoming).map(|e| e.source()),
            incoming[i.index()].iter().rev().cloned(),
        );
        for edge in gr.edges_directed(i, Incoming) {
            assert_eq!(
                edge.target(),
                i,
                "incoming edges should have a fixed target"
            );
        }
    }
}

#[test]
fn test_edge_iterators_undir() {
    let gr = make_graph::<Undirected>();
    for i in gr.node_indices() {
        itertools::assert_equal(gr.edges_directed(i, Outgoing), gr.edges(i));
        for edge in gr.edges_directed(i, Outgoing) {
            assert_eq!(
                edge.source(),
                i,
                "outgoing edges should have a fixed source"
            );
        }
    }
    for i in gr.node_indices() {
        itertools::assert_equal(gr.edges_directed(i, Incoming), gr.edges(i));
        for edge in gr.edges_directed(i, Incoming) {
            assert_eq!(
                edge.target(),
                i,
                "incoming edges should have a fixed target"
            );
        }
    }
}

#[test]
#[should_panic(expected = "is not a node")]
fn add_edge_vacant() {
    let mut g = StableGraph::<_, _>::new();
    let a = g.add_node(0);
    let b = g.add_node(1);
    let _ = g.add_node(2);
    let _ = g.remove_node(b);
    g.add_edge(a, b, 1);
}

#[test]
#[should_panic(expected = "is not a node")]
fn add_edge_oob() {
    let mut g = StableGraph::<_, _>::new();
    let a = g.add_node(0);
    let _ = g.add_node(1);
    let _ = g.add_node(2);
    g.add_edge(a, n(4), 1);
}

#[test]
fn test_node_references() {
    let gr = scc_graph();

    itertools::assert_equal(gr.node_references().map(|(i, _)| i), gr.node_indices());
}

#[test]
fn iterators_undir() {
    let mut g = StableUnGraph::<_, _>::default();
    let a = g.add_node(0);
    let b = g.add_node(1);
    let c = g.add_node(2);
    let d = g.add_node(3);
    g.extend_with_edges([(a, b, 1), (a, c, 2), (b, c, 3), (c, c, 4), (a, d, 5)]);
    g.remove_node(b);

    itertools::assert_equal(g.neighbors(a), vec![d, c]);
    itertools::assert_equal(g.neighbors(c), vec![c, a]);
    itertools::assert_equal(g.neighbors(d), vec![a]);

    // the node that was removed
    itertools::assert_equal(g.neighbors(b), vec![]);

    // remove one more
    g.remove_node(c);
    itertools::assert_equal(g.neighbors(c), vec![]);
}

#[test]
fn iter_multi_edges() {
    let mut gr = StableGraph::new();
    let a = gr.add_node("a");
    let b = gr.add_node("b");
    let c = gr.add_node("c");

    let mut connecting_edges = HashSet::new();

    gr.add_edge(a, a, ());
    connecting_edges.insert(gr.add_edge(a, b, ()));
    gr.add_edge(a, c, ());
    gr.add_edge(c, b, ());
    connecting_edges.insert(gr.add_edge(a, b, ()));
    gr.add_edge(b, a, ());

    let mut iter = gr.edges_connecting(a, b);

    let edge_id = iter.next().unwrap().id();
    assert!(connecting_edges.contains(&edge_id));
    connecting_edges.remove(&edge_id);

    let edge_id = iter.next().unwrap().id();
    assert!(connecting_edges.contains(&edge_id));
    connecting_edges.remove(&edge_id);

    assert_eq!(None, iter.next());
    assert!(connecting_edges.is_empty());
}

#[test]
fn iter_multi_undirected_edges() {
    let mut gr: StableUnGraph<_, _> = Default::default();
    let a = gr.add_node("a");
    let b = gr.add_node("b");
    let c = gr.add_node("c");

    let mut connecting_edges = HashSet::new();

    gr.add_edge(a, a, ());
    connecting_edges.insert(gr.add_edge(a, b, ()));
    gr.add_edge(a, c, ());
    gr.add_edge(c, b, ());
    connecting_edges.insert(gr.add_edge(a, b, ()));
    connecting_edges.insert(gr.add_edge(b, a, ()));

    let mut iter = gr.edges_connecting(a, b);

    let edge_id = iter.next().unwrap().id();
    assert!(connecting_edges.contains(&edge_id));
    connecting_edges.remove(&edge_id);

    let edge_id = iter.next().unwrap().id();
    assert!(connecting_edges.contains(&edge_id));
    connecting_edges.remove(&edge_id);

    let edge_id = iter.next().unwrap().id();
    assert!(connecting_edges.contains(&edge_id));
    connecting_edges.remove(&edge_id);

    assert_eq!(None, iter.next());
    assert!(connecting_edges.is_empty());
}

#[test]
fn dot() {
    let mut gr = StableGraph::new();
    let a = gr.add_node("x");
    let b = gr.add_node("y");
    gr.add_edge(a, a, "10");
    gr.add_edge(a, b, "20");
    let dot_output = format!("{}", Dot::new(&gr));
    assert_eq!(
        dot_output,
        r#"digraph {
    0 [ label = "x" ]
    1 [ label = "y" ]
    0 -> 0 [ label = "10" ]
    0 -> 1 [ label = "20" ]
}
"#
    );
}

defmac!(iter_eq a, b => a.eq(b));
defmac!(nodes_eq ref a, ref b => a.node_references().eq(b.node_references()));
defmac!(edgew_eq ref a, ref b => a.edge_references().eq(b.edge_references()));
defmac!(edges_eq ref a, ref b =>
        iter_eq!(
            a.edge_references().map(|e| (e.source(), e.target())),
            b.edge_references().map(|e| (e.source(), e.target()))));

#[test]
fn from() {
    let mut gr1 = StableGraph::new();
    let a = gr1.add_node(1);
    let b = gr1.add_node(2);
    let c = gr1.add_node(3);
    gr1.add_edge(a, a, 10);
    gr1.add_edge(a, b, 20);
    gr1.add_edge(b, c, 30);
    gr1.add_edge(a, c, 40);

    let gr2 = Graph::from(gr1.clone());
    let gr3 = StableGraph::from(gr2);
    assert!(nodes_eq!(&gr1, &gr3));
    assert!(edgew_eq!(&gr1, &gr3));
    assert!(edges_eq!(&gr1, &gr3));

    gr1.remove_node(b);

    let gr4 = Graph::from(gr1);
    let gr5 = StableGraph::from(gr4.clone());

    let mut ans = StableGraph::new();
    let a = ans.add_node(1);
    let c = ans.add_node(3);
    ans.add_edge(a, a, 10);
    ans.add_edge(a, c, 40);

    assert!(nodes_eq!(&gr4, &ans));
    assert!(edges_eq!(&gr4, &ans));

    assert!(nodes_eq!(&gr5, &ans));
    assert!(edgew_eq!(&gr5, &ans));
    assert!(edges_eq!(&gr5, &ans));
}

use petgraph::data::FromElements;
use petgraph::stable_graph::StableGraph;

#[test]
fn from_min_spanning_tree() {
    let mut g = StableGraph::new();
    let mut nodes = Vec::new();
    for _ in 0..6 {
        nodes.push(g.add_node(()));
    }
    let es = [(4, 5), (3, 4), (3, 5)];
    for &(a, b) in es.iter() {
        g.add_edge(NodeIndex::new(a), NodeIndex::new(b), ());
    }
    for &node in nodes.iter().take(3) {
        let _ = g.remove_node(node);
    }
    let _ = StableGraph::<(), (), Undirected, usize>::from_elements(min_spanning_tree(&g));
}

#[test]
fn weights_mut_iterator() {
    let mut gr = StableGraph::new();
    let a = gr.add_node(1);
    let b = gr.add_node(2);
    let c = gr.add_node(3);
    let e1 = gr.add_edge(a, a, 10);
    let e2 = gr.add_edge(a, b, 20);
    let e3 = gr.add_edge(b, c, 30);
    let e4 = gr.add_edge(a, c, 40);

    for n in gr.node_weights_mut() {
        *n += 1;
    }
    assert_eq!(gr[a], 2);
    assert_eq!(gr[b], 3);
    assert_eq!(gr[c], 4);

    for e in gr.edge_weights_mut() {
        *e -= 1;
    }
    assert_eq!(gr[e1], 9);
    assert_eq!(gr[e2], 19);
    assert_eq!(gr[e3], 29);
    assert_eq!(gr[e4], 39);

    // test on deletion
    gr.remove_node(b);
    assert_eq!(gr.node_weights_mut().count(), gr.node_count());
    assert_eq!(gr.edge_weights_mut().count(), gr.edge_count());
}

<<<<<<< HEAD
/// Test that the order of neighbors returned by `neighbors` is correct.
/// See `neighbors` docs for more details.
#[test]
fn test_neighbors_iteration_order() {
    // The test graph looks like this:
    //      5
    //      |
    //      v
    // 0 -> 1 -> 3
    // |    |
    // v    v
    // 2    4
    let g = StableGraph::<(), (), Directed>::from_edges([(0, 1), (0, 2), (1, 4), (1, 3), (5, 1)]);

    let neighbors_0_dir: Vec<_> = g.neighbors(NodeIndexable::from_index(&g, 0)).collect();
    let neighbors_1_dir: Vec<_> = g.neighbors(NodeIndexable::from_index(&g, 1)).collect();

    assert_eq!(
        neighbors_0_dir,
        vec![
            NodeIndexable::from_index(&g, 2),
            NodeIndexable::from_index(&g, 1)
        ]
    );
    assert_eq!(
        neighbors_1_dir,
        vec![
            NodeIndexable::from_index(&g, 3),
            NodeIndexable::from_index(&g, 4)
        ]
    );

    let g = StableGraph::<(), (), Undirected>::from_edges([(0, 1), (0, 2), (1, 4), (1, 3), (5, 1)]);

    let neighbors_0_undir: Vec<_> = g.neighbors(NodeIndexable::from_index(&g, 0)).collect();
    let neighbors_1_undir: Vec<_> = g.neighbors(NodeIndexable::from_index(&g, 1)).collect();

    assert_eq!(
        neighbors_0_undir,
        vec![
            NodeIndexable::from_index(&g, 2),
            NodeIndexable::from_index(&g, 1)
        ]
    );
    assert_eq!(
        neighbors_1_undir,
        vec![
            NodeIndexable::from_index(&g, 3),
            NodeIndexable::from_index(&g, 4),
            NodeIndexable::from_index(&g, 5),
            NodeIndexable::from_index(&g, 0)
        ]
    );
}

/// Test that the order of neighbors returned by `neighbors_directed` is correct.
/// See `neighbors_directed` docs for more details.
#[test]
fn test_neighbors_directed_iteration_order() {
    // The test graph looks like this:
    //      5
    //      |
    //      v
    // 0 -> 1 -> 3
    // |    |
    // v    v
    // 2    4
    let g = StableGraph::<(), (), Directed>::from_edges([(0, 1), (0, 2), (1, 4), (1, 3), (5, 1)]);

    let neighbors_0_outgoing_dir: Vec<_> = g
        .neighbors_directed(NodeIndexable::from_index(&g, 0), Outgoing)
        .collect();
    let neighbors_0_incoming_dir: Vec<_> = g
        .neighbors_directed(NodeIndexable::from_index(&g, 0), Incoming)
        .collect();
    let neighbors_1_outgoing_dir: Vec<_> = g
        .neighbors_directed(NodeIndexable::from_index(&g, 1), Outgoing)
        .collect();
    let neighbors_1_incoming_dir: Vec<_> = g
        .neighbors_directed(NodeIndexable::from_index(&g, 1), Incoming)
        .collect();

    assert_eq!(
        neighbors_0_outgoing_dir,
        vec![
            NodeIndexable::from_index(&g, 2),
            NodeIndexable::from_index(&g, 1)
        ]
    );
    assert_eq!(neighbors_0_incoming_dir, vec![]);
    assert_eq!(
        neighbors_1_outgoing_dir,
        vec![
            NodeIndexable::from_index(&g, 3),
            NodeIndexable::from_index(&g, 4)
        ]
    );
    assert_eq!(
        neighbors_1_incoming_dir,
        vec![
            NodeIndexable::from_index(&g, 5),
            NodeIndexable::from_index(&g, 0)
        ]
    );

    let g = StableGraph::<(), (), Undirected>::from_edges([(0, 1), (0, 2), (1, 4), (1, 3), (5, 1)]);

    let neighbors_0_outgoing_undir: Vec<_> = g
        .neighbors_directed(NodeIndexable::from_index(&g, 0), Outgoing)
        .collect();
    let neighbors_0_incoming_undir: Vec<_> = g
        .neighbors_directed(NodeIndexable::from_index(&g, 0), Incoming)
        .collect();
    let neighbors_1_outgoing_undir: Vec<_> = g
        .neighbors_directed(NodeIndexable::from_index(&g, 1), Outgoing)
        .collect();
    let neighbors_1_incoming_undir: Vec<_> = g
        .neighbors_directed(NodeIndexable::from_index(&g, 1), Incoming)
        .collect();

    assert_eq!(
        neighbors_0_outgoing_undir,
        vec![
            NodeIndexable::from_index(&g, 2),
            NodeIndexable::from_index(&g, 1)
        ]
    );
    assert_eq!(
        neighbors_0_incoming_undir,
        vec![
            NodeIndexable::from_index(&g, 2),
            NodeIndexable::from_index(&g, 1)
        ]
    );
    assert_eq!(
        neighbors_1_outgoing_undir,
        vec![
            NodeIndexable::from_index(&g, 3),
            NodeIndexable::from_index(&g, 4),
            NodeIndexable::from_index(&g, 5),
            NodeIndexable::from_index(&g, 0)
        ]
    );
    assert_eq!(
        neighbors_1_incoming_undir,
        vec![
            NodeIndexable::from_index(&g, 3),
            NodeIndexable::from_index(&g, 4),
            NodeIndexable::from_index(&g, 5),
            NodeIndexable::from_index(&g, 0)
        ]
    );
}

/// Test that the order of neighbors returned by `neighbors_undirected` is correct.
/// See `neighbors_undirected` docs for more details.
#[test]
fn test_neighbors_undirected_iteration_order() {
    // The test graph looks like this:
    //      5
    //      |
    //      v
    // 0 -> 1 -> 3
    // |    |
    // v    v
    // 2    4
    let g = StableGraph::<(), (), Directed>::from_edges([(0, 1), (0, 2), (1, 4), (1, 3), (5, 1)]);

    let neighbors_0_outgoing_dir: Vec<_> = g
        .neighbors_undirected(NodeIndexable::from_index(&g, 0))
        .collect();
    let neighbors_0_incoming_dir: Vec<_> = g
        .neighbors_undirected(NodeIndexable::from_index(&g, 0))
        .collect();
    let neighbors_1_outgoing_dir: Vec<_> = g
        .neighbors_undirected(NodeIndexable::from_index(&g, 1))
        .collect();
    let neighbors_1_incoming_dir: Vec<_> = g
        .neighbors_undirected(NodeIndexable::from_index(&g, 1))
        .collect();

    assert_eq!(
        neighbors_0_outgoing_dir,
        vec![
            NodeIndexable::from_index(&g, 2),
            NodeIndexable::from_index(&g, 1)
        ]
    );
    assert_eq!(
        neighbors_0_incoming_dir,
        vec![
            NodeIndexable::from_index(&g, 2),
            NodeIndexable::from_index(&g, 1)
        ]
    );
    assert_eq!(
        neighbors_1_outgoing_dir,
        vec![
            NodeIndexable::from_index(&g, 3),
            NodeIndexable::from_index(&g, 4),
            NodeIndexable::from_index(&g, 5),
            NodeIndexable::from_index(&g, 0)
        ]
    );
    assert_eq!(
        neighbors_1_incoming_dir,
        vec![
            NodeIndexable::from_index(&g, 3),
            NodeIndexable::from_index(&g, 4),
            NodeIndexable::from_index(&g, 5),
            NodeIndexable::from_index(&g, 0)
        ]
    );

    let g = StableGraph::<(), (), Undirected>::from_edges([(0, 1), (0, 2), (1, 4), (1, 3), (5, 1)]);

    let neighbors_0_outgoing_undir: Vec<_> = g
        .neighbors_undirected(NodeIndexable::from_index(&g, 0))
        .collect();
    let neighbors_0_incoming_undir: Vec<_> = g
        .neighbors_undirected(NodeIndexable::from_index(&g, 0))
        .collect();
    let neighbors_1_outgoing_undir: Vec<_> = g
        .neighbors_undirected(NodeIndexable::from_index(&g, 1))
        .collect();
    let neighbors_1_incoming_undir: Vec<_> = g
        .neighbors_undirected(NodeIndexable::from_index(&g, 1))
        .collect();

    assert_eq!(
        neighbors_0_outgoing_undir,
        vec![
            NodeIndexable::from_index(&g, 2),
            NodeIndexable::from_index(&g, 1)
        ]
    );
    assert_eq!(
        neighbors_0_incoming_undir,
        vec![
            NodeIndexable::from_index(&g, 2),
            NodeIndexable::from_index(&g, 1)
        ]
    );
    assert_eq!(
        neighbors_1_outgoing_undir,
        vec![
            NodeIndexable::from_index(&g, 3),
            NodeIndexable::from_index(&g, 4),
            NodeIndexable::from_index(&g, 5),
            NodeIndexable::from_index(&g, 0)
        ]
    );
    assert_eq!(
        neighbors_1_incoming_undir,
        vec![
            NodeIndexable::from_index(&g, 3),
            NodeIndexable::from_index(&g, 4),
            NodeIndexable::from_index(&g, 5),
            NodeIndexable::from_index(&g, 0)
        ]
    );
}

/// Test that the order of neighbors returned by `edges` is correct.
/// See `edges` docs for more details.
#[test]
fn test_edges_iteration_order() {
    // The test graph looks like this:
    //      5
    //      |
    //      v
    // 0 -> 1 -> 3
    // |    |
    // v    v
    // 2    4
    let g = StableGraph::<(), (), Directed>::from_edges([(0, 1), (0, 2), (1, 4), (1, 3), (5, 1)]);

    let edges_0_dir: Vec<_> = g
        .edges(NodeIndexable::from_index(&g, 0))
        .map(|r| r.id())
        .collect();
    let edges_1_dir: Vec<_> = g
        .edges(NodeIndexable::from_index(&g, 1))
        .map(|r| r.id())
        .collect();

    assert_eq!(
        edges_0_dir,
        vec![
            g.find_edge(
                NodeIndexable::from_index(&g, 0),
                NodeIndexable::from_index(&g, 2)
            )
            .unwrap(),
            g.find_edge(
                NodeIndexable::from_index(&g, 0),
                NodeIndexable::from_index(&g, 1)
            )
            .unwrap()
        ]
    );
    assert_eq!(
        edges_1_dir,
        vec![
            g.find_edge(
                NodeIndexable::from_index(&g, 1),
                NodeIndexable::from_index(&g, 3)
            )
            .unwrap(),
            g.find_edge(
                NodeIndexable::from_index(&g, 1),
                NodeIndexable::from_index(&g, 4)
            )
            .unwrap(),
        ]
    );

    let g = StableGraph::<(), (), Undirected>::from_edges([(0, 1), (0, 2), (1, 4), (1, 3), (5, 1)]);

    let edges_0_undir: Vec<_> = g
        .edges(NodeIndexable::from_index(&g, 0))
        .map(|r| r.id())
        .collect();
    let edges_1_undir: Vec<_> = g
        .edges(NodeIndexable::from_index(&g, 1))
        .map(|r| r.id())
        .collect();

    assert_eq!(
        edges_0_undir,
        vec![
            g.find_edge(
                NodeIndexable::from_index(&g, 0),
                NodeIndexable::from_index(&g, 2)
            )
            .unwrap(),
            g.find_edge(
                NodeIndexable::from_index(&g, 0),
                NodeIndexable::from_index(&g, 1)
            )
            .unwrap(),
        ]
    );

    assert_eq!(
        edges_1_undir,
        vec![
            g.find_edge(
                NodeIndexable::from_index(&g, 1),
                NodeIndexable::from_index(&g, 3)
            )
            .unwrap(),
            g.find_edge(
                NodeIndexable::from_index(&g, 1),
                NodeIndexable::from_index(&g, 4)
            )
            .unwrap(),
            g.find_edge(
                NodeIndexable::from_index(&g, 1),
                NodeIndexable::from_index(&g, 5)
            )
            .unwrap(),
            g.find_edge(
                NodeIndexable::from_index(&g, 1),
                NodeIndexable::from_index(&g, 0)
            )
            .unwrap()
        ]
    );
}

/// Test that the order of neighbors returned by `edges_directed` is correct.
/// See `edges_directed` docs for more details.
#[test]
fn test_edges_directed_iteration_order() {
    // The test graph looks like this:
    //      5
    //      |
    //      v
    // 0 -> 1 -> 3
    // |    |
    // v    v
    // 2    4
    let g = StableGraph::<(), (), Directed>::from_edges([(0, 1), (0, 2), (1, 4), (1, 3), (5, 1)]);

    let edges_directed_0_outgoing_dir: Vec<_> = g
        .edges_directed(NodeIndexable::from_index(&g, 0), Outgoing)
        .map(|r| r.id())
        .collect();
    let edges_directed_0_incoming_dir: Vec<_> = g
        .edges_directed(NodeIndexable::from_index(&g, 0), Incoming)
        .map(|r| r.id())
        .collect();
    let edges_directed_1_outgoing_dir: Vec<_> = g
        .edges_directed(NodeIndexable::from_index(&g, 1), Outgoing)
        .map(|r| r.id())
        .collect();
    let edges_directed_1_incoming_dir: Vec<_> = g
        .edges_directed(NodeIndexable::from_index(&g, 1), Incoming)
        .map(|r| r.id())
        .collect();

    assert_eq!(
        edges_directed_0_outgoing_dir,
        vec![
            g.find_edge(
                NodeIndexable::from_index(&g, 0),
                NodeIndexable::from_index(&g, 2)
            )
            .unwrap(),
            g.find_edge(
                NodeIndexable::from_index(&g, 0),
                NodeIndexable::from_index(&g, 1)
            )
            .unwrap()
        ]
    );
    assert_eq!(edges_directed_0_incoming_dir, vec![]);
    assert_eq!(
        edges_directed_1_outgoing_dir,
        vec![
            g.find_edge(
                NodeIndexable::from_index(&g, 1),
                NodeIndexable::from_index(&g, 3)
            )
            .unwrap(),
            g.find_edge(
                NodeIndexable::from_index(&g, 1),
                NodeIndexable::from_index(&g, 4)
            )
            .unwrap()
        ]
    );
    assert_eq!(
        edges_directed_1_incoming_dir,
        vec![
            g.find_edge(
                NodeIndexable::from_index(&g, 5),
                NodeIndexable::from_index(&g, 1)
            )
            .unwrap(),
            g.find_edge(
                NodeIndexable::from_index(&g, 0),
                NodeIndexable::from_index(&g, 1)
            )
            .unwrap()
        ]
    );

    let g = StableGraph::<(), (), Undirected>::from_edges([(0, 1), (0, 2), (1, 4), (1, 3), (5, 1)]);

    let edges_directed_0_outgoing_undir: Vec<_> = g
        .edges_directed(NodeIndexable::from_index(&g, 0), Outgoing)
        .map(|r| r.id())
        .collect();
    let edges_directed_0_incoming_undir: Vec<_> = g
        .edges_directed(NodeIndexable::from_index(&g, 0), Incoming)
        .map(|r| r.id())
        .collect();
    let edges_directed_1_outgoing_undir: Vec<_> = g
        .edges_directed(NodeIndexable::from_index(&g, 1), Outgoing)
        .map(|r| r.id())
        .collect();
    let edges_directed_1_incoming_undir: Vec<_> = g
        .edges_directed(NodeIndexable::from_index(&g, 1), Incoming)
        .map(|r| r.id())
        .collect();

    assert_eq!(
        edges_directed_0_outgoing_undir,
        vec![
            g.find_edge(
                NodeIndexable::from_index(&g, 0),
                NodeIndexable::from_index(&g, 2)
            )
            .unwrap(),
            g.find_edge(
                NodeIndexable::from_index(&g, 0),
                NodeIndexable::from_index(&g, 1)
            )
            .unwrap()
        ]
    );
    assert_eq!(
        edges_directed_0_incoming_undir,
        vec![
            g.find_edge(
                NodeIndexable::from_index(&g, 0),
                NodeIndexable::from_index(&g, 2)
            )
            .unwrap(),
            g.find_edge(
                NodeIndexable::from_index(&g, 0),
                NodeIndexable::from_index(&g, 1)
            )
            .unwrap()
        ]
    );
    assert_eq!(
        edges_directed_1_outgoing_undir,
        vec![
            g.find_edge(
                NodeIndexable::from_index(&g, 1),
                NodeIndexable::from_index(&g, 3)
            )
            .unwrap(),
            g.find_edge(
                NodeIndexable::from_index(&g, 1),
                NodeIndexable::from_index(&g, 4)
            )
            .unwrap(),
            g.find_edge(
                NodeIndexable::from_index(&g, 1),
                NodeIndexable::from_index(&g, 5)
            )
            .unwrap(),
            g.find_edge(
                NodeIndexable::from_index(&g, 1),
                NodeIndexable::from_index(&g, 0)
            )
            .unwrap()
        ]
    );
    assert_eq!(
        edges_directed_1_incoming_undir,
        vec![
            g.find_edge(
                NodeIndexable::from_index(&g, 1),
                NodeIndexable::from_index(&g, 3)
            )
            .unwrap(),
            g.find_edge(
                NodeIndexable::from_index(&g, 1),
                NodeIndexable::from_index(&g, 4)
            )
            .unwrap(),
            g.find_edge(
                NodeIndexable::from_index(&g, 1),
                NodeIndexable::from_index(&g, 5)
            )
            .unwrap(),
            g.find_edge(
                NodeIndexable::from_index(&g, 1),
                NodeIndexable::from_index(&g, 0)
            )
            .unwrap()
        ]
    );
}

/// Test that the order of neighbors returned by `edges_connecting` is correct.
/// See `edges_connecting` docs for more details.
#[test]
fn test_edges_connecting_iteration_order() {
    let mut g = StableGraph::<(), u8, Directed>::new();

    let node_zero = g.add_node(());
    let node_one = g.add_node(());

    // Edges from node_zero to node_one
    let edge_zero = g.add_edge(node_zero, node_one, 1);
    let edge_one = g.add_edge(node_zero, node_one, 2);
    let edge_two = g.add_edge(node_zero, node_one, 3);

    // Edges from node_one to node_zero
    let edge_three = g.add_edge(node_one, node_zero, 4);
    let edge_four = g.add_edge(node_one, node_zero, 5);
    let edge_five = g.add_edge(node_one, node_zero, 6);

    let edges_connecting_one_to_two: Vec<_> = g
        .edges_connecting(node_zero, node_one)
        .map(|r| r.id())
        .collect();

    assert_eq!(
        edges_connecting_one_to_two,
        vec![edge_two, edge_one, edge_zero]
    );

    let edges_connecting_two_to_one: Vec<_> = g
        .edges_connecting(node_one, node_zero)
        .map(|r| r.id())
        .collect();

    assert_eq!(
        edges_connecting_two_to_one,
        vec![edge_five, edge_four, edge_three]
    );

    let mut g = StableGraph::<(), u8, Undirected>::default();

    let node_zero = g.add_node(());
    let node_one = g.add_node(());

    // Edges from node_zero to node_one
    let edge_zero = g.add_edge(node_zero, node_one, 1);
    let edge_one = g.add_edge(node_zero, node_one, 2);
    let edge_two = g.add_edge(node_zero, node_one, 3);

    // Edges from node_one to node_zero
    let edge_three = g.add_edge(node_one, node_zero, 4);
    let edge_four = g.add_edge(node_one, node_zero, 5);
    let edge_five = g.add_edge(node_one, node_zero, 6);

    let edges_connecting_one_to_two: Vec<_> = g
        .edges_connecting(node_zero, node_one)
        .map(|r| r.id())
        .collect();

    assert_eq!(
        edges_connecting_one_to_two,
        vec![edge_two, edge_one, edge_zero, edge_five, edge_four, edge_three]
    );

    let edges_connecting_two_to_one: Vec<_> = g
        .edges_connecting(node_one, node_zero)
        .map(|r| r.id())
        .collect();

    assert_eq!(
        edges_connecting_two_to_one,
        vec![edge_five, edge_four, edge_three, edge_two, edge_one, edge_zero]
    );
=======
#[test]
fn test_map() {
    let mut g: StableGraph<_, _, Undirected> = StableGraph::with_capacity(0, 0);
    let a = g.add_node("A");
    let b = g.add_node("B");
    let c = g.add_node("C");
    let ab = g.add_edge(a, b, 7);
    let bc = g.add_edge(b, c, 14);
    let ca = g.add_edge(c, a, 9);

    let g2 = g.map(|_, name| format!("map-{name}"), |_, weight| weight * 2);
    assert_eq!(g2.node_count(), 3);
    assert_eq!(g2.node_weight(a).map(|s| &**s), Some("map-A"));
    assert_eq!(g2.node_weight(b).map(|s| &**s), Some("map-B"));
    assert_eq!(g2.node_weight(c).map(|s| &**s), Some("map-C"));
    assert_eq!(g2.edge_count(), 3);
    assert_eq!(g2.edge_weight(ab), Some(&14));
    assert_eq!(g2.edge_weight(bc), Some(&28));
    assert_eq!(g2.edge_weight(ca), Some(&18));
}

#[test]
fn test_map_owned() {
    let mut g: StableGraph<_, _, Undirected> = StableGraph::with_capacity(0, 0);
    let a = g.add_node("A");
    let b = g.add_node("B");
    let c = g.add_node("C");
    let ab = g.add_edge(a, b, 7);
    let bc = g.add_edge(b, c, 14);
    let ca = g.add_edge(c, a, 9);

    let g2 = g.map_owned(|_, name| format!("map-{name}"), |_, weight| weight * 2);
    assert_eq!(g2.node_count(), 3);
    assert_eq!(g2.node_weight(a).map(|s| &**s), Some("map-A"));
    assert_eq!(g2.node_weight(b).map(|s| &**s), Some("map-B"));
    assert_eq!(g2.node_weight(c).map(|s| &**s), Some("map-C"));
    assert_eq!(g2.edge_count(), 3);
    assert_eq!(g2.edge_weight(ab), Some(&14));
    assert_eq!(g2.edge_weight(bc), Some(&28));
    assert_eq!(g2.edge_weight(ca), Some(&18));
}

#[test]
fn test_filter_map() {
    let mut g: StableGraph<_, _, Undirected> = StableGraph::with_capacity(0, 0);
    let a = g.add_node("A");
    let b = g.add_node("B");
    let c = g.add_node("C");
    let d = g.add_node("D");
    let e = g.add_node("E");
    let f = g.add_node("F");
    g.add_edge(a, b, 7);
    g.add_edge(c, a, 9);
    g.add_edge(a, d, 14);
    g.add_edge(b, c, 10);
    g.add_edge(d, c, 2);
    g.add_edge(d, e, 9);
    g.add_edge(b, f, 15);
    g.add_edge(c, f, 11);
    g.add_edge(e, f, 6);
    println!("{g:?}");

    let g2 = g.filter_map(
        |_, name| Some(*name),
        |_, &weight| if weight >= 10 { Some(weight) } else { None },
    );
    assert_eq!(g2.edge_count(), 4);
    for weight in g2.edge_weights() {
        assert!(*weight >= 10);
    }
    assert_eq!(g2.node_count(), g.node_count());
    // Check if node indices are compatible
    for i in g.node_indices() {
        assert_eq!(g2.node_weight(i), g.node_weight(i));
    }

    let g3 = g.filter_map(
        |i, &name| if i == a || i == e { None } else { Some(name) },
        |i, &weight| {
            let (source, target) = g.edge_endpoints(i).unwrap();
            // don't map edges from a removed node
            assert!(source != a);
            assert!(target != a);
            assert!(source != e);
            assert!(target != e);
            Some(weight)
        },
    );
    assert_eq!(g3.node_count(), g.node_count() - 2);
    assert_eq!(g3.edge_count(), g.edge_count() - 5);
    assert_graph_consistent(&g3);
    // Check if node indices are compatible
    for i in g3.node_indices() {
        assert_eq!(g3.node_weight(i), g.node_weight(i));
    }

    let mut g4 = g.clone();
    g4.retain_edges(|gr, i| {
        let (s, t) = gr.edge_endpoints(i).unwrap();
        !(s == a || s == e || t == a || t == e)
    });
    assert_eq!(g4.edge_count(), g.edge_count() - 5);
    assert_graph_consistent(&g4);
}

#[test]
fn test_filter_map_owned() {
    let mut g: StableGraph<_, _, Undirected> = StableGraph::with_capacity(0, 0);
    let a = g.add_node("A".to_owned());
    let b = g.add_node("B".to_owned());
    let c = g.add_node("C".to_owned());
    let d = g.add_node("D".to_owned());
    let e = g.add_node("E".to_owned());
    let f = g.add_node("F".to_owned());
    g.add_edge(a, b, 7);
    g.add_edge(c, a, 9);
    g.add_edge(a, d, 14);
    g.add_edge(b, c, 10);
    g.add_edge(d, c, 2);
    g.add_edge(d, e, 9);
    g.add_edge(b, f, 15);
    g.add_edge(c, f, 11);
    g.add_edge(e, f, 6);
    println!("{g:?}");

    let g2 = g.clone().filter_map_owned(
        |_, name| Some(name),
        |_, weight| if weight >= 10 { Some(weight) } else { None },
    );
    assert_eq!(g2.edge_count(), 4);
    for weight in g2.edge_weights() {
        assert!(*weight >= 10);
    }
    assert_eq!(g2.node_count(), g.node_count());
    // Check if node indices are compatible
    for i in g.node_indices() {
        assert_eq!(g2.node_weight(i), g.node_weight(i));
    }

    let g3 = g.clone().filter_map_owned(
        |i, name| if i == a || i == e { None } else { Some(name) },
        |i, weight| {
            let (source, target) = g.edge_endpoints(i).unwrap();
            // don't map edges from a removed node
            assert_ne!(source, a);
            assert_ne!(target, a);
            assert_ne!(source, e);
            assert_ne!(target, e);
            Some(weight)
        },
    );
    assert_eq!(g3.node_count(), g.node_count() - 2);
    assert_eq!(g3.edge_count(), g.edge_count() - 5);
    assert_graph_consistent(&g3);
    // Check if node indices are compatible
    for i in g3.node_indices() {
        assert_eq!(g3.node_weight(i), g.node_weight(i));
    }

    let mut g4 = g.clone();
    g4.retain_edges(|gr, i| {
        let (s, t) = gr.edge_endpoints(i).unwrap();
        !(s == a || s == e || t == a || t == e)
    });
    assert_eq!(g4.edge_count(), g.edge_count() - 5);
    assert_graph_consistent(&g4);
>>>>>>> aa53dbea
}<|MERGE_RESOLUTION|>--- conflicted
+++ resolved
@@ -512,631 +512,6 @@
     assert_eq!(gr.edge_weights_mut().count(), gr.edge_count());
 }
 
-<<<<<<< HEAD
-/// Test that the order of neighbors returned by `neighbors` is correct.
-/// See `neighbors` docs for more details.
-#[test]
-fn test_neighbors_iteration_order() {
-    // The test graph looks like this:
-    //      5
-    //      |
-    //      v
-    // 0 -> 1 -> 3
-    // |    |
-    // v    v
-    // 2    4
-    let g = StableGraph::<(), (), Directed>::from_edges([(0, 1), (0, 2), (1, 4), (1, 3), (5, 1)]);
-
-    let neighbors_0_dir: Vec<_> = g.neighbors(NodeIndexable::from_index(&g, 0)).collect();
-    let neighbors_1_dir: Vec<_> = g.neighbors(NodeIndexable::from_index(&g, 1)).collect();
-
-    assert_eq!(
-        neighbors_0_dir,
-        vec![
-            NodeIndexable::from_index(&g, 2),
-            NodeIndexable::from_index(&g, 1)
-        ]
-    );
-    assert_eq!(
-        neighbors_1_dir,
-        vec![
-            NodeIndexable::from_index(&g, 3),
-            NodeIndexable::from_index(&g, 4)
-        ]
-    );
-
-    let g = StableGraph::<(), (), Undirected>::from_edges([(0, 1), (0, 2), (1, 4), (1, 3), (5, 1)]);
-
-    let neighbors_0_undir: Vec<_> = g.neighbors(NodeIndexable::from_index(&g, 0)).collect();
-    let neighbors_1_undir: Vec<_> = g.neighbors(NodeIndexable::from_index(&g, 1)).collect();
-
-    assert_eq!(
-        neighbors_0_undir,
-        vec![
-            NodeIndexable::from_index(&g, 2),
-            NodeIndexable::from_index(&g, 1)
-        ]
-    );
-    assert_eq!(
-        neighbors_1_undir,
-        vec![
-            NodeIndexable::from_index(&g, 3),
-            NodeIndexable::from_index(&g, 4),
-            NodeIndexable::from_index(&g, 5),
-            NodeIndexable::from_index(&g, 0)
-        ]
-    );
-}
-
-/// Test that the order of neighbors returned by `neighbors_directed` is correct.
-/// See `neighbors_directed` docs for more details.
-#[test]
-fn test_neighbors_directed_iteration_order() {
-    // The test graph looks like this:
-    //      5
-    //      |
-    //      v
-    // 0 -> 1 -> 3
-    // |    |
-    // v    v
-    // 2    4
-    let g = StableGraph::<(), (), Directed>::from_edges([(0, 1), (0, 2), (1, 4), (1, 3), (5, 1)]);
-
-    let neighbors_0_outgoing_dir: Vec<_> = g
-        .neighbors_directed(NodeIndexable::from_index(&g, 0), Outgoing)
-        .collect();
-    let neighbors_0_incoming_dir: Vec<_> = g
-        .neighbors_directed(NodeIndexable::from_index(&g, 0), Incoming)
-        .collect();
-    let neighbors_1_outgoing_dir: Vec<_> = g
-        .neighbors_directed(NodeIndexable::from_index(&g, 1), Outgoing)
-        .collect();
-    let neighbors_1_incoming_dir: Vec<_> = g
-        .neighbors_directed(NodeIndexable::from_index(&g, 1), Incoming)
-        .collect();
-
-    assert_eq!(
-        neighbors_0_outgoing_dir,
-        vec![
-            NodeIndexable::from_index(&g, 2),
-            NodeIndexable::from_index(&g, 1)
-        ]
-    );
-    assert_eq!(neighbors_0_incoming_dir, vec![]);
-    assert_eq!(
-        neighbors_1_outgoing_dir,
-        vec![
-            NodeIndexable::from_index(&g, 3),
-            NodeIndexable::from_index(&g, 4)
-        ]
-    );
-    assert_eq!(
-        neighbors_1_incoming_dir,
-        vec![
-            NodeIndexable::from_index(&g, 5),
-            NodeIndexable::from_index(&g, 0)
-        ]
-    );
-
-    let g = StableGraph::<(), (), Undirected>::from_edges([(0, 1), (0, 2), (1, 4), (1, 3), (5, 1)]);
-
-    let neighbors_0_outgoing_undir: Vec<_> = g
-        .neighbors_directed(NodeIndexable::from_index(&g, 0), Outgoing)
-        .collect();
-    let neighbors_0_incoming_undir: Vec<_> = g
-        .neighbors_directed(NodeIndexable::from_index(&g, 0), Incoming)
-        .collect();
-    let neighbors_1_outgoing_undir: Vec<_> = g
-        .neighbors_directed(NodeIndexable::from_index(&g, 1), Outgoing)
-        .collect();
-    let neighbors_1_incoming_undir: Vec<_> = g
-        .neighbors_directed(NodeIndexable::from_index(&g, 1), Incoming)
-        .collect();
-
-    assert_eq!(
-        neighbors_0_outgoing_undir,
-        vec![
-            NodeIndexable::from_index(&g, 2),
-            NodeIndexable::from_index(&g, 1)
-        ]
-    );
-    assert_eq!(
-        neighbors_0_incoming_undir,
-        vec![
-            NodeIndexable::from_index(&g, 2),
-            NodeIndexable::from_index(&g, 1)
-        ]
-    );
-    assert_eq!(
-        neighbors_1_outgoing_undir,
-        vec![
-            NodeIndexable::from_index(&g, 3),
-            NodeIndexable::from_index(&g, 4),
-            NodeIndexable::from_index(&g, 5),
-            NodeIndexable::from_index(&g, 0)
-        ]
-    );
-    assert_eq!(
-        neighbors_1_incoming_undir,
-        vec![
-            NodeIndexable::from_index(&g, 3),
-            NodeIndexable::from_index(&g, 4),
-            NodeIndexable::from_index(&g, 5),
-            NodeIndexable::from_index(&g, 0)
-        ]
-    );
-}
-
-/// Test that the order of neighbors returned by `neighbors_undirected` is correct.
-/// See `neighbors_undirected` docs for more details.
-#[test]
-fn test_neighbors_undirected_iteration_order() {
-    // The test graph looks like this:
-    //      5
-    //      |
-    //      v
-    // 0 -> 1 -> 3
-    // |    |
-    // v    v
-    // 2    4
-    let g = StableGraph::<(), (), Directed>::from_edges([(0, 1), (0, 2), (1, 4), (1, 3), (5, 1)]);
-
-    let neighbors_0_outgoing_dir: Vec<_> = g
-        .neighbors_undirected(NodeIndexable::from_index(&g, 0))
-        .collect();
-    let neighbors_0_incoming_dir: Vec<_> = g
-        .neighbors_undirected(NodeIndexable::from_index(&g, 0))
-        .collect();
-    let neighbors_1_outgoing_dir: Vec<_> = g
-        .neighbors_undirected(NodeIndexable::from_index(&g, 1))
-        .collect();
-    let neighbors_1_incoming_dir: Vec<_> = g
-        .neighbors_undirected(NodeIndexable::from_index(&g, 1))
-        .collect();
-
-    assert_eq!(
-        neighbors_0_outgoing_dir,
-        vec![
-            NodeIndexable::from_index(&g, 2),
-            NodeIndexable::from_index(&g, 1)
-        ]
-    );
-    assert_eq!(
-        neighbors_0_incoming_dir,
-        vec![
-            NodeIndexable::from_index(&g, 2),
-            NodeIndexable::from_index(&g, 1)
-        ]
-    );
-    assert_eq!(
-        neighbors_1_outgoing_dir,
-        vec![
-            NodeIndexable::from_index(&g, 3),
-            NodeIndexable::from_index(&g, 4),
-            NodeIndexable::from_index(&g, 5),
-            NodeIndexable::from_index(&g, 0)
-        ]
-    );
-    assert_eq!(
-        neighbors_1_incoming_dir,
-        vec![
-            NodeIndexable::from_index(&g, 3),
-            NodeIndexable::from_index(&g, 4),
-            NodeIndexable::from_index(&g, 5),
-            NodeIndexable::from_index(&g, 0)
-        ]
-    );
-
-    let g = StableGraph::<(), (), Undirected>::from_edges([(0, 1), (0, 2), (1, 4), (1, 3), (5, 1)]);
-
-    let neighbors_0_outgoing_undir: Vec<_> = g
-        .neighbors_undirected(NodeIndexable::from_index(&g, 0))
-        .collect();
-    let neighbors_0_incoming_undir: Vec<_> = g
-        .neighbors_undirected(NodeIndexable::from_index(&g, 0))
-        .collect();
-    let neighbors_1_outgoing_undir: Vec<_> = g
-        .neighbors_undirected(NodeIndexable::from_index(&g, 1))
-        .collect();
-    let neighbors_1_incoming_undir: Vec<_> = g
-        .neighbors_undirected(NodeIndexable::from_index(&g, 1))
-        .collect();
-
-    assert_eq!(
-        neighbors_0_outgoing_undir,
-        vec![
-            NodeIndexable::from_index(&g, 2),
-            NodeIndexable::from_index(&g, 1)
-        ]
-    );
-    assert_eq!(
-        neighbors_0_incoming_undir,
-        vec![
-            NodeIndexable::from_index(&g, 2),
-            NodeIndexable::from_index(&g, 1)
-        ]
-    );
-    assert_eq!(
-        neighbors_1_outgoing_undir,
-        vec![
-            NodeIndexable::from_index(&g, 3),
-            NodeIndexable::from_index(&g, 4),
-            NodeIndexable::from_index(&g, 5),
-            NodeIndexable::from_index(&g, 0)
-        ]
-    );
-    assert_eq!(
-        neighbors_1_incoming_undir,
-        vec![
-            NodeIndexable::from_index(&g, 3),
-            NodeIndexable::from_index(&g, 4),
-            NodeIndexable::from_index(&g, 5),
-            NodeIndexable::from_index(&g, 0)
-        ]
-    );
-}
-
-/// Test that the order of neighbors returned by `edges` is correct.
-/// See `edges` docs for more details.
-#[test]
-fn test_edges_iteration_order() {
-    // The test graph looks like this:
-    //      5
-    //      |
-    //      v
-    // 0 -> 1 -> 3
-    // |    |
-    // v    v
-    // 2    4
-    let g = StableGraph::<(), (), Directed>::from_edges([(0, 1), (0, 2), (1, 4), (1, 3), (5, 1)]);
-
-    let edges_0_dir: Vec<_> = g
-        .edges(NodeIndexable::from_index(&g, 0))
-        .map(|r| r.id())
-        .collect();
-    let edges_1_dir: Vec<_> = g
-        .edges(NodeIndexable::from_index(&g, 1))
-        .map(|r| r.id())
-        .collect();
-
-    assert_eq!(
-        edges_0_dir,
-        vec![
-            g.find_edge(
-                NodeIndexable::from_index(&g, 0),
-                NodeIndexable::from_index(&g, 2)
-            )
-            .unwrap(),
-            g.find_edge(
-                NodeIndexable::from_index(&g, 0),
-                NodeIndexable::from_index(&g, 1)
-            )
-            .unwrap()
-        ]
-    );
-    assert_eq!(
-        edges_1_dir,
-        vec![
-            g.find_edge(
-                NodeIndexable::from_index(&g, 1),
-                NodeIndexable::from_index(&g, 3)
-            )
-            .unwrap(),
-            g.find_edge(
-                NodeIndexable::from_index(&g, 1),
-                NodeIndexable::from_index(&g, 4)
-            )
-            .unwrap(),
-        ]
-    );
-
-    let g = StableGraph::<(), (), Undirected>::from_edges([(0, 1), (0, 2), (1, 4), (1, 3), (5, 1)]);
-
-    let edges_0_undir: Vec<_> = g
-        .edges(NodeIndexable::from_index(&g, 0))
-        .map(|r| r.id())
-        .collect();
-    let edges_1_undir: Vec<_> = g
-        .edges(NodeIndexable::from_index(&g, 1))
-        .map(|r| r.id())
-        .collect();
-
-    assert_eq!(
-        edges_0_undir,
-        vec![
-            g.find_edge(
-                NodeIndexable::from_index(&g, 0),
-                NodeIndexable::from_index(&g, 2)
-            )
-            .unwrap(),
-            g.find_edge(
-                NodeIndexable::from_index(&g, 0),
-                NodeIndexable::from_index(&g, 1)
-            )
-            .unwrap(),
-        ]
-    );
-
-    assert_eq!(
-        edges_1_undir,
-        vec![
-            g.find_edge(
-                NodeIndexable::from_index(&g, 1),
-                NodeIndexable::from_index(&g, 3)
-            )
-            .unwrap(),
-            g.find_edge(
-                NodeIndexable::from_index(&g, 1),
-                NodeIndexable::from_index(&g, 4)
-            )
-            .unwrap(),
-            g.find_edge(
-                NodeIndexable::from_index(&g, 1),
-                NodeIndexable::from_index(&g, 5)
-            )
-            .unwrap(),
-            g.find_edge(
-                NodeIndexable::from_index(&g, 1),
-                NodeIndexable::from_index(&g, 0)
-            )
-            .unwrap()
-        ]
-    );
-}
-
-/// Test that the order of neighbors returned by `edges_directed` is correct.
-/// See `edges_directed` docs for more details.
-#[test]
-fn test_edges_directed_iteration_order() {
-    // The test graph looks like this:
-    //      5
-    //      |
-    //      v
-    // 0 -> 1 -> 3
-    // |    |
-    // v    v
-    // 2    4
-    let g = StableGraph::<(), (), Directed>::from_edges([(0, 1), (0, 2), (1, 4), (1, 3), (5, 1)]);
-
-    let edges_directed_0_outgoing_dir: Vec<_> = g
-        .edges_directed(NodeIndexable::from_index(&g, 0), Outgoing)
-        .map(|r| r.id())
-        .collect();
-    let edges_directed_0_incoming_dir: Vec<_> = g
-        .edges_directed(NodeIndexable::from_index(&g, 0), Incoming)
-        .map(|r| r.id())
-        .collect();
-    let edges_directed_1_outgoing_dir: Vec<_> = g
-        .edges_directed(NodeIndexable::from_index(&g, 1), Outgoing)
-        .map(|r| r.id())
-        .collect();
-    let edges_directed_1_incoming_dir: Vec<_> = g
-        .edges_directed(NodeIndexable::from_index(&g, 1), Incoming)
-        .map(|r| r.id())
-        .collect();
-
-    assert_eq!(
-        edges_directed_0_outgoing_dir,
-        vec![
-            g.find_edge(
-                NodeIndexable::from_index(&g, 0),
-                NodeIndexable::from_index(&g, 2)
-            )
-            .unwrap(),
-            g.find_edge(
-                NodeIndexable::from_index(&g, 0),
-                NodeIndexable::from_index(&g, 1)
-            )
-            .unwrap()
-        ]
-    );
-    assert_eq!(edges_directed_0_incoming_dir, vec![]);
-    assert_eq!(
-        edges_directed_1_outgoing_dir,
-        vec![
-            g.find_edge(
-                NodeIndexable::from_index(&g, 1),
-                NodeIndexable::from_index(&g, 3)
-            )
-            .unwrap(),
-            g.find_edge(
-                NodeIndexable::from_index(&g, 1),
-                NodeIndexable::from_index(&g, 4)
-            )
-            .unwrap()
-        ]
-    );
-    assert_eq!(
-        edges_directed_1_incoming_dir,
-        vec![
-            g.find_edge(
-                NodeIndexable::from_index(&g, 5),
-                NodeIndexable::from_index(&g, 1)
-            )
-            .unwrap(),
-            g.find_edge(
-                NodeIndexable::from_index(&g, 0),
-                NodeIndexable::from_index(&g, 1)
-            )
-            .unwrap()
-        ]
-    );
-
-    let g = StableGraph::<(), (), Undirected>::from_edges([(0, 1), (0, 2), (1, 4), (1, 3), (5, 1)]);
-
-    let edges_directed_0_outgoing_undir: Vec<_> = g
-        .edges_directed(NodeIndexable::from_index(&g, 0), Outgoing)
-        .map(|r| r.id())
-        .collect();
-    let edges_directed_0_incoming_undir: Vec<_> = g
-        .edges_directed(NodeIndexable::from_index(&g, 0), Incoming)
-        .map(|r| r.id())
-        .collect();
-    let edges_directed_1_outgoing_undir: Vec<_> = g
-        .edges_directed(NodeIndexable::from_index(&g, 1), Outgoing)
-        .map(|r| r.id())
-        .collect();
-    let edges_directed_1_incoming_undir: Vec<_> = g
-        .edges_directed(NodeIndexable::from_index(&g, 1), Incoming)
-        .map(|r| r.id())
-        .collect();
-
-    assert_eq!(
-        edges_directed_0_outgoing_undir,
-        vec![
-            g.find_edge(
-                NodeIndexable::from_index(&g, 0),
-                NodeIndexable::from_index(&g, 2)
-            )
-            .unwrap(),
-            g.find_edge(
-                NodeIndexable::from_index(&g, 0),
-                NodeIndexable::from_index(&g, 1)
-            )
-            .unwrap()
-        ]
-    );
-    assert_eq!(
-        edges_directed_0_incoming_undir,
-        vec![
-            g.find_edge(
-                NodeIndexable::from_index(&g, 0),
-                NodeIndexable::from_index(&g, 2)
-            )
-            .unwrap(),
-            g.find_edge(
-                NodeIndexable::from_index(&g, 0),
-                NodeIndexable::from_index(&g, 1)
-            )
-            .unwrap()
-        ]
-    );
-    assert_eq!(
-        edges_directed_1_outgoing_undir,
-        vec![
-            g.find_edge(
-                NodeIndexable::from_index(&g, 1),
-                NodeIndexable::from_index(&g, 3)
-            )
-            .unwrap(),
-            g.find_edge(
-                NodeIndexable::from_index(&g, 1),
-                NodeIndexable::from_index(&g, 4)
-            )
-            .unwrap(),
-            g.find_edge(
-                NodeIndexable::from_index(&g, 1),
-                NodeIndexable::from_index(&g, 5)
-            )
-            .unwrap(),
-            g.find_edge(
-                NodeIndexable::from_index(&g, 1),
-                NodeIndexable::from_index(&g, 0)
-            )
-            .unwrap()
-        ]
-    );
-    assert_eq!(
-        edges_directed_1_incoming_undir,
-        vec![
-            g.find_edge(
-                NodeIndexable::from_index(&g, 1),
-                NodeIndexable::from_index(&g, 3)
-            )
-            .unwrap(),
-            g.find_edge(
-                NodeIndexable::from_index(&g, 1),
-                NodeIndexable::from_index(&g, 4)
-            )
-            .unwrap(),
-            g.find_edge(
-                NodeIndexable::from_index(&g, 1),
-                NodeIndexable::from_index(&g, 5)
-            )
-            .unwrap(),
-            g.find_edge(
-                NodeIndexable::from_index(&g, 1),
-                NodeIndexable::from_index(&g, 0)
-            )
-            .unwrap()
-        ]
-    );
-}
-
-/// Test that the order of neighbors returned by `edges_connecting` is correct.
-/// See `edges_connecting` docs for more details.
-#[test]
-fn test_edges_connecting_iteration_order() {
-    let mut g = StableGraph::<(), u8, Directed>::new();
-
-    let node_zero = g.add_node(());
-    let node_one = g.add_node(());
-
-    // Edges from node_zero to node_one
-    let edge_zero = g.add_edge(node_zero, node_one, 1);
-    let edge_one = g.add_edge(node_zero, node_one, 2);
-    let edge_two = g.add_edge(node_zero, node_one, 3);
-
-    // Edges from node_one to node_zero
-    let edge_three = g.add_edge(node_one, node_zero, 4);
-    let edge_four = g.add_edge(node_one, node_zero, 5);
-    let edge_five = g.add_edge(node_one, node_zero, 6);
-
-    let edges_connecting_one_to_two: Vec<_> = g
-        .edges_connecting(node_zero, node_one)
-        .map(|r| r.id())
-        .collect();
-
-    assert_eq!(
-        edges_connecting_one_to_two,
-        vec![edge_two, edge_one, edge_zero]
-    );
-
-    let edges_connecting_two_to_one: Vec<_> = g
-        .edges_connecting(node_one, node_zero)
-        .map(|r| r.id())
-        .collect();
-
-    assert_eq!(
-        edges_connecting_two_to_one,
-        vec![edge_five, edge_four, edge_three]
-    );
-
-    let mut g = StableGraph::<(), u8, Undirected>::default();
-
-    let node_zero = g.add_node(());
-    let node_one = g.add_node(());
-
-    // Edges from node_zero to node_one
-    let edge_zero = g.add_edge(node_zero, node_one, 1);
-    let edge_one = g.add_edge(node_zero, node_one, 2);
-    let edge_two = g.add_edge(node_zero, node_one, 3);
-
-    // Edges from node_one to node_zero
-    let edge_three = g.add_edge(node_one, node_zero, 4);
-    let edge_four = g.add_edge(node_one, node_zero, 5);
-    let edge_five = g.add_edge(node_one, node_zero, 6);
-
-    let edges_connecting_one_to_two: Vec<_> = g
-        .edges_connecting(node_zero, node_one)
-        .map(|r| r.id())
-        .collect();
-
-    assert_eq!(
-        edges_connecting_one_to_two,
-        vec![edge_two, edge_one, edge_zero, edge_five, edge_four, edge_three]
-    );
-
-    let edges_connecting_two_to_one: Vec<_> = g
-        .edges_connecting(node_one, node_zero)
-        .map(|r| r.id())
-        .collect();
-
-    assert_eq!(
-        edges_connecting_two_to_one,
-        vec![edge_five, edge_four, edge_three, edge_two, edge_one, edge_zero]
-    );
-=======
 #[test]
 fn test_map() {
     let mut g: StableGraph<_, _, Undirected> = StableGraph::with_capacity(0, 0);
@@ -1303,5 +678,629 @@
     });
     assert_eq!(g4.edge_count(), g.edge_count() - 5);
     assert_graph_consistent(&g4);
->>>>>>> aa53dbea
+}
+
+/// Test that the order of neighbors returned by `neighbors` is correct.
+/// See `neighbors` docs for more details.
+#[test]
+fn test_neighbors_iteration_order() {
+    // The test graph looks like this:
+    //      5
+    //      |
+    //      v
+    // 0 -> 1 -> 3
+    // |    |
+    // v    v
+    // 2    4
+    let g = StableGraph::<(), (), Directed>::from_edges([(0, 1), (0, 2), (1, 4), (1, 3), (5, 1)]);
+
+    let neighbors_0_dir: Vec<_> = g.neighbors(NodeIndexable::from_index(&g, 0)).collect();
+    let neighbors_1_dir: Vec<_> = g.neighbors(NodeIndexable::from_index(&g, 1)).collect();
+
+    assert_eq!(
+        neighbors_0_dir,
+        vec![
+            NodeIndexable::from_index(&g, 2),
+            NodeIndexable::from_index(&g, 1)
+        ]
+    );
+    assert_eq!(
+        neighbors_1_dir,
+        vec![
+            NodeIndexable::from_index(&g, 3),
+            NodeIndexable::from_index(&g, 4)
+        ]
+    );
+
+    let g = StableGraph::<(), (), Undirected>::from_edges([(0, 1), (0, 2), (1, 4), (1, 3), (5, 1)]);
+
+    let neighbors_0_undir: Vec<_> = g.neighbors(NodeIndexable::from_index(&g, 0)).collect();
+    let neighbors_1_undir: Vec<_> = g.neighbors(NodeIndexable::from_index(&g, 1)).collect();
+
+    assert_eq!(
+        neighbors_0_undir,
+        vec![
+            NodeIndexable::from_index(&g, 2),
+            NodeIndexable::from_index(&g, 1)
+        ]
+    );
+    assert_eq!(
+        neighbors_1_undir,
+        vec![
+            NodeIndexable::from_index(&g, 3),
+            NodeIndexable::from_index(&g, 4),
+            NodeIndexable::from_index(&g, 5),
+            NodeIndexable::from_index(&g, 0)
+        ]
+    );
+}
+
+/// Test that the order of neighbors returned by `neighbors_directed` is correct.
+/// See `neighbors_directed` docs for more details.
+#[test]
+fn test_neighbors_directed_iteration_order() {
+    // The test graph looks like this:
+    //      5
+    //      |
+    //      v
+    // 0 -> 1 -> 3
+    // |    |
+    // v    v
+    // 2    4
+    let g = StableGraph::<(), (), Directed>::from_edges([(0, 1), (0, 2), (1, 4), (1, 3), (5, 1)]);
+
+    let neighbors_0_outgoing_dir: Vec<_> = g
+        .neighbors_directed(NodeIndexable::from_index(&g, 0), Outgoing)
+        .collect();
+    let neighbors_0_incoming_dir: Vec<_> = g
+        .neighbors_directed(NodeIndexable::from_index(&g, 0), Incoming)
+        .collect();
+    let neighbors_1_outgoing_dir: Vec<_> = g
+        .neighbors_directed(NodeIndexable::from_index(&g, 1), Outgoing)
+        .collect();
+    let neighbors_1_incoming_dir: Vec<_> = g
+        .neighbors_directed(NodeIndexable::from_index(&g, 1), Incoming)
+        .collect();
+
+    assert_eq!(
+        neighbors_0_outgoing_dir,
+        vec![
+            NodeIndexable::from_index(&g, 2),
+            NodeIndexable::from_index(&g, 1)
+        ]
+    );
+    assert_eq!(neighbors_0_incoming_dir, vec![]);
+    assert_eq!(
+        neighbors_1_outgoing_dir,
+        vec![
+            NodeIndexable::from_index(&g, 3),
+            NodeIndexable::from_index(&g, 4)
+        ]
+    );
+    assert_eq!(
+        neighbors_1_incoming_dir,
+        vec![
+            NodeIndexable::from_index(&g, 5),
+            NodeIndexable::from_index(&g, 0)
+        ]
+    );
+
+    let g = StableGraph::<(), (), Undirected>::from_edges([(0, 1), (0, 2), (1, 4), (1, 3), (5, 1)]);
+
+    let neighbors_0_outgoing_undir: Vec<_> = g
+        .neighbors_directed(NodeIndexable::from_index(&g, 0), Outgoing)
+        .collect();
+    let neighbors_0_incoming_undir: Vec<_> = g
+        .neighbors_directed(NodeIndexable::from_index(&g, 0), Incoming)
+        .collect();
+    let neighbors_1_outgoing_undir: Vec<_> = g
+        .neighbors_directed(NodeIndexable::from_index(&g, 1), Outgoing)
+        .collect();
+    let neighbors_1_incoming_undir: Vec<_> = g
+        .neighbors_directed(NodeIndexable::from_index(&g, 1), Incoming)
+        .collect();
+
+    assert_eq!(
+        neighbors_0_outgoing_undir,
+        vec![
+            NodeIndexable::from_index(&g, 2),
+            NodeIndexable::from_index(&g, 1)
+        ]
+    );
+    assert_eq!(
+        neighbors_0_incoming_undir,
+        vec![
+            NodeIndexable::from_index(&g, 2),
+            NodeIndexable::from_index(&g, 1)
+        ]
+    );
+    assert_eq!(
+        neighbors_1_outgoing_undir,
+        vec![
+            NodeIndexable::from_index(&g, 3),
+            NodeIndexable::from_index(&g, 4),
+            NodeIndexable::from_index(&g, 5),
+            NodeIndexable::from_index(&g, 0)
+        ]
+    );
+    assert_eq!(
+        neighbors_1_incoming_undir,
+        vec![
+            NodeIndexable::from_index(&g, 3),
+            NodeIndexable::from_index(&g, 4),
+            NodeIndexable::from_index(&g, 5),
+            NodeIndexable::from_index(&g, 0)
+        ]
+    );
+}
+
+/// Test that the order of neighbors returned by `neighbors_undirected` is correct.
+/// See `neighbors_undirected` docs for more details.
+#[test]
+fn test_neighbors_undirected_iteration_order() {
+    // The test graph looks like this:
+    //      5
+    //      |
+    //      v
+    // 0 -> 1 -> 3
+    // |    |
+    // v    v
+    // 2    4
+    let g = StableGraph::<(), (), Directed>::from_edges([(0, 1), (0, 2), (1, 4), (1, 3), (5, 1)]);
+
+    let neighbors_0_outgoing_dir: Vec<_> = g
+        .neighbors_undirected(NodeIndexable::from_index(&g, 0))
+        .collect();
+    let neighbors_0_incoming_dir: Vec<_> = g
+        .neighbors_undirected(NodeIndexable::from_index(&g, 0))
+        .collect();
+    let neighbors_1_outgoing_dir: Vec<_> = g
+        .neighbors_undirected(NodeIndexable::from_index(&g, 1))
+        .collect();
+    let neighbors_1_incoming_dir: Vec<_> = g
+        .neighbors_undirected(NodeIndexable::from_index(&g, 1))
+        .collect();
+
+    assert_eq!(
+        neighbors_0_outgoing_dir,
+        vec![
+            NodeIndexable::from_index(&g, 2),
+            NodeIndexable::from_index(&g, 1)
+        ]
+    );
+    assert_eq!(
+        neighbors_0_incoming_dir,
+        vec![
+            NodeIndexable::from_index(&g, 2),
+            NodeIndexable::from_index(&g, 1)
+        ]
+    );
+    assert_eq!(
+        neighbors_1_outgoing_dir,
+        vec![
+            NodeIndexable::from_index(&g, 3),
+            NodeIndexable::from_index(&g, 4),
+            NodeIndexable::from_index(&g, 5),
+            NodeIndexable::from_index(&g, 0)
+        ]
+    );
+    assert_eq!(
+        neighbors_1_incoming_dir,
+        vec![
+            NodeIndexable::from_index(&g, 3),
+            NodeIndexable::from_index(&g, 4),
+            NodeIndexable::from_index(&g, 5),
+            NodeIndexable::from_index(&g, 0)
+        ]
+    );
+
+    let g = StableGraph::<(), (), Undirected>::from_edges([(0, 1), (0, 2), (1, 4), (1, 3), (5, 1)]);
+
+    let neighbors_0_outgoing_undir: Vec<_> = g
+        .neighbors_undirected(NodeIndexable::from_index(&g, 0))
+        .collect();
+    let neighbors_0_incoming_undir: Vec<_> = g
+        .neighbors_undirected(NodeIndexable::from_index(&g, 0))
+        .collect();
+    let neighbors_1_outgoing_undir: Vec<_> = g
+        .neighbors_undirected(NodeIndexable::from_index(&g, 1))
+        .collect();
+    let neighbors_1_incoming_undir: Vec<_> = g
+        .neighbors_undirected(NodeIndexable::from_index(&g, 1))
+        .collect();
+
+    assert_eq!(
+        neighbors_0_outgoing_undir,
+        vec![
+            NodeIndexable::from_index(&g, 2),
+            NodeIndexable::from_index(&g, 1)
+        ]
+    );
+    assert_eq!(
+        neighbors_0_incoming_undir,
+        vec![
+            NodeIndexable::from_index(&g, 2),
+            NodeIndexable::from_index(&g, 1)
+        ]
+    );
+    assert_eq!(
+        neighbors_1_outgoing_undir,
+        vec![
+            NodeIndexable::from_index(&g, 3),
+            NodeIndexable::from_index(&g, 4),
+            NodeIndexable::from_index(&g, 5),
+            NodeIndexable::from_index(&g, 0)
+        ]
+    );
+    assert_eq!(
+        neighbors_1_incoming_undir,
+        vec![
+            NodeIndexable::from_index(&g, 3),
+            NodeIndexable::from_index(&g, 4),
+            NodeIndexable::from_index(&g, 5),
+            NodeIndexable::from_index(&g, 0)
+        ]
+    );
+}
+
+/// Test that the order of neighbors returned by `edges` is correct.
+/// See `edges` docs for more details.
+#[test]
+fn test_edges_iteration_order() {
+    // The test graph looks like this:
+    //      5
+    //      |
+    //      v
+    // 0 -> 1 -> 3
+    // |    |
+    // v    v
+    // 2    4
+    let g = StableGraph::<(), (), Directed>::from_edges([(0, 1), (0, 2), (1, 4), (1, 3), (5, 1)]);
+
+    let edges_0_dir: Vec<_> = g
+        .edges(NodeIndexable::from_index(&g, 0))
+        .map(|r| r.id())
+        .collect();
+    let edges_1_dir: Vec<_> = g
+        .edges(NodeIndexable::from_index(&g, 1))
+        .map(|r| r.id())
+        .collect();
+
+    assert_eq!(
+        edges_0_dir,
+        vec![
+            g.find_edge(
+                NodeIndexable::from_index(&g, 0),
+                NodeIndexable::from_index(&g, 2)
+            )
+            .unwrap(),
+            g.find_edge(
+                NodeIndexable::from_index(&g, 0),
+                NodeIndexable::from_index(&g, 1)
+            )
+            .unwrap()
+        ]
+    );
+    assert_eq!(
+        edges_1_dir,
+        vec![
+            g.find_edge(
+                NodeIndexable::from_index(&g, 1),
+                NodeIndexable::from_index(&g, 3)
+            )
+            .unwrap(),
+            g.find_edge(
+                NodeIndexable::from_index(&g, 1),
+                NodeIndexable::from_index(&g, 4)
+            )
+            .unwrap(),
+        ]
+    );
+
+    let g = StableGraph::<(), (), Undirected>::from_edges([(0, 1), (0, 2), (1, 4), (1, 3), (5, 1)]);
+
+    let edges_0_undir: Vec<_> = g
+        .edges(NodeIndexable::from_index(&g, 0))
+        .map(|r| r.id())
+        .collect();
+    let edges_1_undir: Vec<_> = g
+        .edges(NodeIndexable::from_index(&g, 1))
+        .map(|r| r.id())
+        .collect();
+
+    assert_eq!(
+        edges_0_undir,
+        vec![
+            g.find_edge(
+                NodeIndexable::from_index(&g, 0),
+                NodeIndexable::from_index(&g, 2)
+            )
+            .unwrap(),
+            g.find_edge(
+                NodeIndexable::from_index(&g, 0),
+                NodeIndexable::from_index(&g, 1)
+            )
+            .unwrap(),
+        ]
+    );
+
+    assert_eq!(
+        edges_1_undir,
+        vec![
+            g.find_edge(
+                NodeIndexable::from_index(&g, 1),
+                NodeIndexable::from_index(&g, 3)
+            )
+            .unwrap(),
+            g.find_edge(
+                NodeIndexable::from_index(&g, 1),
+                NodeIndexable::from_index(&g, 4)
+            )
+            .unwrap(),
+            g.find_edge(
+                NodeIndexable::from_index(&g, 1),
+                NodeIndexable::from_index(&g, 5)
+            )
+            .unwrap(),
+            g.find_edge(
+                NodeIndexable::from_index(&g, 1),
+                NodeIndexable::from_index(&g, 0)
+            )
+            .unwrap()
+        ]
+    );
+}
+
+/// Test that the order of neighbors returned by `edges_directed` is correct.
+/// See `edges_directed` docs for more details.
+#[test]
+fn test_edges_directed_iteration_order() {
+    // The test graph looks like this:
+    //      5
+    //      |
+    //      v
+    // 0 -> 1 -> 3
+    // |    |
+    // v    v
+    // 2    4
+    let g = StableGraph::<(), (), Directed>::from_edges([(0, 1), (0, 2), (1, 4), (1, 3), (5, 1)]);
+
+    let edges_directed_0_outgoing_dir: Vec<_> = g
+        .edges_directed(NodeIndexable::from_index(&g, 0), Outgoing)
+        .map(|r| r.id())
+        .collect();
+    let edges_directed_0_incoming_dir: Vec<_> = g
+        .edges_directed(NodeIndexable::from_index(&g, 0), Incoming)
+        .map(|r| r.id())
+        .collect();
+    let edges_directed_1_outgoing_dir: Vec<_> = g
+        .edges_directed(NodeIndexable::from_index(&g, 1), Outgoing)
+        .map(|r| r.id())
+        .collect();
+    let edges_directed_1_incoming_dir: Vec<_> = g
+        .edges_directed(NodeIndexable::from_index(&g, 1), Incoming)
+        .map(|r| r.id())
+        .collect();
+
+    assert_eq!(
+        edges_directed_0_outgoing_dir,
+        vec![
+            g.find_edge(
+                NodeIndexable::from_index(&g, 0),
+                NodeIndexable::from_index(&g, 2)
+            )
+            .unwrap(),
+            g.find_edge(
+                NodeIndexable::from_index(&g, 0),
+                NodeIndexable::from_index(&g, 1)
+            )
+            .unwrap()
+        ]
+    );
+    assert_eq!(edges_directed_0_incoming_dir, vec![]);
+    assert_eq!(
+        edges_directed_1_outgoing_dir,
+        vec![
+            g.find_edge(
+                NodeIndexable::from_index(&g, 1),
+                NodeIndexable::from_index(&g, 3)
+            )
+            .unwrap(),
+            g.find_edge(
+                NodeIndexable::from_index(&g, 1),
+                NodeIndexable::from_index(&g, 4)
+            )
+            .unwrap()
+        ]
+    );
+    assert_eq!(
+        edges_directed_1_incoming_dir,
+        vec![
+            g.find_edge(
+                NodeIndexable::from_index(&g, 5),
+                NodeIndexable::from_index(&g, 1)
+            )
+            .unwrap(),
+            g.find_edge(
+                NodeIndexable::from_index(&g, 0),
+                NodeIndexable::from_index(&g, 1)
+            )
+            .unwrap()
+        ]
+    );
+
+    let g = StableGraph::<(), (), Undirected>::from_edges([(0, 1), (0, 2), (1, 4), (1, 3), (5, 1)]);
+
+    let edges_directed_0_outgoing_undir: Vec<_> = g
+        .edges_directed(NodeIndexable::from_index(&g, 0), Outgoing)
+        .map(|r| r.id())
+        .collect();
+    let edges_directed_0_incoming_undir: Vec<_> = g
+        .edges_directed(NodeIndexable::from_index(&g, 0), Incoming)
+        .map(|r| r.id())
+        .collect();
+    let edges_directed_1_outgoing_undir: Vec<_> = g
+        .edges_directed(NodeIndexable::from_index(&g, 1), Outgoing)
+        .map(|r| r.id())
+        .collect();
+    let edges_directed_1_incoming_undir: Vec<_> = g
+        .edges_directed(NodeIndexable::from_index(&g, 1), Incoming)
+        .map(|r| r.id())
+        .collect();
+
+    assert_eq!(
+        edges_directed_0_outgoing_undir,
+        vec![
+            g.find_edge(
+                NodeIndexable::from_index(&g, 0),
+                NodeIndexable::from_index(&g, 2)
+            )
+            .unwrap(),
+            g.find_edge(
+                NodeIndexable::from_index(&g, 0),
+                NodeIndexable::from_index(&g, 1)
+            )
+            .unwrap()
+        ]
+    );
+    assert_eq!(
+        edges_directed_0_incoming_undir,
+        vec![
+            g.find_edge(
+                NodeIndexable::from_index(&g, 0),
+                NodeIndexable::from_index(&g, 2)
+            )
+            .unwrap(),
+            g.find_edge(
+                NodeIndexable::from_index(&g, 0),
+                NodeIndexable::from_index(&g, 1)
+            )
+            .unwrap()
+        ]
+    );
+    assert_eq!(
+        edges_directed_1_outgoing_undir,
+        vec![
+            g.find_edge(
+                NodeIndexable::from_index(&g, 1),
+                NodeIndexable::from_index(&g, 3)
+            )
+            .unwrap(),
+            g.find_edge(
+                NodeIndexable::from_index(&g, 1),
+                NodeIndexable::from_index(&g, 4)
+            )
+            .unwrap(),
+            g.find_edge(
+                NodeIndexable::from_index(&g, 1),
+                NodeIndexable::from_index(&g, 5)
+            )
+            .unwrap(),
+            g.find_edge(
+                NodeIndexable::from_index(&g, 1),
+                NodeIndexable::from_index(&g, 0)
+            )
+            .unwrap()
+        ]
+    );
+    assert_eq!(
+        edges_directed_1_incoming_undir,
+        vec![
+            g.find_edge(
+                NodeIndexable::from_index(&g, 1),
+                NodeIndexable::from_index(&g, 3)
+            )
+            .unwrap(),
+            g.find_edge(
+                NodeIndexable::from_index(&g, 1),
+                NodeIndexable::from_index(&g, 4)
+            )
+            .unwrap(),
+            g.find_edge(
+                NodeIndexable::from_index(&g, 1),
+                NodeIndexable::from_index(&g, 5)
+            )
+            .unwrap(),
+            g.find_edge(
+                NodeIndexable::from_index(&g, 1),
+                NodeIndexable::from_index(&g, 0)
+            )
+            .unwrap()
+        ]
+    );
+}
+
+/// Test that the order of neighbors returned by `edges_connecting` is correct.
+/// See `edges_connecting` docs for more details.
+#[test]
+fn test_edges_connecting_iteration_order() {
+    let mut g = StableGraph::<(), u8, Directed>::new();
+
+    let node_zero = g.add_node(());
+    let node_one = g.add_node(());
+
+    // Edges from node_zero to node_one
+    let edge_zero = g.add_edge(node_zero, node_one, 1);
+    let edge_one = g.add_edge(node_zero, node_one, 2);
+    let edge_two = g.add_edge(node_zero, node_one, 3);
+
+    // Edges from node_one to node_zero
+    let edge_three = g.add_edge(node_one, node_zero, 4);
+    let edge_four = g.add_edge(node_one, node_zero, 5);
+    let edge_five = g.add_edge(node_one, node_zero, 6);
+
+    let edges_connecting_one_to_two: Vec<_> = g
+        .edges_connecting(node_zero, node_one)
+        .map(|r| r.id())
+        .collect();
+
+    assert_eq!(
+        edges_connecting_one_to_two,
+        vec![edge_two, edge_one, edge_zero]
+    );
+
+    let edges_connecting_two_to_one: Vec<_> = g
+        .edges_connecting(node_one, node_zero)
+        .map(|r| r.id())
+        .collect();
+
+    assert_eq!(
+        edges_connecting_two_to_one,
+        vec![edge_five, edge_four, edge_three]
+    );
+
+    let mut g = StableGraph::<(), u8, Undirected>::default();
+
+    let node_zero = g.add_node(());
+    let node_one = g.add_node(());
+
+    // Edges from node_zero to node_one
+    let edge_zero = g.add_edge(node_zero, node_one, 1);
+    let edge_one = g.add_edge(node_zero, node_one, 2);
+    let edge_two = g.add_edge(node_zero, node_one, 3);
+
+    // Edges from node_one to node_zero
+    let edge_three = g.add_edge(node_one, node_zero, 4);
+    let edge_four = g.add_edge(node_one, node_zero, 5);
+    let edge_five = g.add_edge(node_one, node_zero, 6);
+
+    let edges_connecting_one_to_two: Vec<_> = g
+        .edges_connecting(node_zero, node_one)
+        .map(|r| r.id())
+        .collect();
+
+    assert_eq!(
+        edges_connecting_one_to_two,
+        vec![edge_two, edge_one, edge_zero, edge_five, edge_four, edge_three]
+    );
+
+    let edges_connecting_two_to_one: Vec<_> = g
+        .edges_connecting(node_one, node_zero)
+        .map(|r| r.id())
+        .collect();
+
+    assert_eq!(
+        edges_connecting_two_to_one,
+        vec![edge_five, edge_four, edge_three, edge_two, edge_one, edge_zero]
+    );
 }