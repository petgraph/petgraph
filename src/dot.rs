--- conflicted
+++ resolved
@@ -330,14 +330,10 @@
 
 #[cfg(test)]
 mod test {
-<<<<<<< HEAD
-    use super::{Config, Dot, Escaper, RankDir};
-=======
     use alloc::{format, string::String};
     use core::fmt::Write;
 
-    use super::{Config, Dot, Escaper};
->>>>>>> d69ffb4c
+    use super::{Config, Dot, Escaper, RankDir};
     use crate::prelude::Graph;
     use crate::visit::NodeRef;
 
