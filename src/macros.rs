macro_rules! clone_fields {
    ($name:ident, $($field:ident),+ $(,)*) => (
        fn clone(&self) -> Self {
            $name {
                $(
                    $field : self . $field .clone()
                ),*
            }
        }
    );
<<<<<<< HEAD
}

macro_rules! iterator_wrap {
    (impl () for 
    struct $name: ident <$($typarm:tt),*> where { $($bounds: tt)* }
     item: $item: ty,
     iter: $iter: ty,
     ) => ();
    (
    impl (Iterator $($rest:tt)*)  for 
    $(#[$derive:meta])*
     struct $name: ident <$($typarm:tt),*> where { $($bounds: tt)* }
     item: $item: ty,
     iter: $iter: ty,
     ) => (
         $(#[$derive])*
        pub struct $name <$($typarm),*> where $($bounds)* {
            iter: $iter,
        }
        impl<$($typarm),*> Iterator for $name <$($typarm),*>
            where $($bounds)*
        {
            type Item = $item;
            #[inline]
            fn next(&mut self) -> Option<Self::Item> {
                self.iter.next()
            }

            #[inline]
            fn size_hint(&self) -> (usize, Option<usize>) {
                self.iter.size_hint()
            }
        }
        iterator_wrap!(
            impl ($($rest)*)  for
            struct $name <$($typarm),*> where { $($bounds)* }
            item: $item,
            iter: $iter,
            );
        );
    
    (
impl (ExactSizeIterator $($rest:tt)*)  for
    $(#[$derive:meta])*
     struct $name: ident <$($typarm:tt),*> where { $($bounds: tt)* }
     item: $item: ty,
     iter: $iter: ty,
     ) => (
        impl<$($typarm),*> ExactSizeIterator for $name <$($typarm),*>
            where $($bounds)*
        {
            #[inline]
            fn len(&self) -> usize {
                self.iter.len()
            }
        }
        iterator_wrap!(
            impl ($($rest)*)  for
         $(#[$derive])*
            struct $name <$($typarm),*> where { $($bounds)* }
            item: $item,
            iter: $iter,
            );
    );
    
    (
impl (DoubleEndedIterator $($rest:tt)*)  for
    $(#[$derive:meta])*
     struct $name: ident <$($typarm:tt),*> where { $($bounds: tt)* }
     item: $item: ty,
     iter: $iter: ty,
     ) => (
        impl<$($typarm),*> DoubleEndedIterator for $name <$($typarm),*>
            where $($bounds)*
        {
            fn next_back(&mut self) -> Option<Self::Item> {
                self.iter.next_back()
            }
            fn rfold<B, F>(self, accum: B, f: F) -> B
                where
                    F: FnMut(B, Self::Item) -> B,
                { self.iter.rfold(accum, f) }
            fn rfind<P>(&mut self, predicate: P) -> Option<Self::Item>
                where
                    P: FnMut(&Self::Item) -> bool,
                { self.iter.rfind(predicate) }
        }
        iterator_wrap!(
            impl ($($rest)*)  for
         $(#[$derive])*
           struct $name <$($typarm),*> where { $($bounds)* }
            item: $item,
            iter: $iter,
            );
    );
}
=======
}
>>>>>>> 29c00f30
<|MERGE_RESOLUTION|>--- conflicted
+++ resolved
@@ -8,7 +8,6 @@
             }
         }
     );
-<<<<<<< HEAD
 }
 
 macro_rules! iterator_wrap {
@@ -104,7 +103,4 @@
             iter: $iter,
             );
     );
-}
-=======
-}
->>>>>>> 29c00f30
+}