//! `petgraph` is a graph data structure library.
//!
//! Graphs are collections of nodes, and edges between nodes. `petgraph`
//! provides several [graph types](index.html#graph-types) (each differing in the
//! tradeoffs taken in their internal representation),
//! [algorithms](./algo/index.html#functions) on those graphs, and functionality to
//! [output graphs](./dot/struct.Dot.html) in
//! [`graphviz`](https://www.graphviz.org/) format. Both nodes and edges
//! can have arbitrary associated data, and edges may be either directed or undirected.
//!
//! # Example
//!
//! ```rust
//! use petgraph::graph::{NodeIndex, UnGraph};
//! use petgraph::algo::{dijkstra, min_spanning_tree};
//! use petgraph::data::FromElements;
//! use petgraph::dot::{Dot, Config};
//!
//! // Create an undirected graph with `i32` nodes and edges with `()` associated data.
//! let g = UnGraph::<i32, ()>::from_edges(&[
//!     (1, 2), (2, 3), (3, 4),
//!     (1, 4)]);
//!
//! // Find the shortest path from `1` to `4` using `1` as the cost for every edge.
//! let node_map = dijkstra(&g, 1.into(), Some(4.into()), |_| 1);
//! assert_eq!(&1i32, node_map.get(&NodeIndex::new(4)).unwrap());
//!
//! // Get the minimum spanning tree of the graph as a new graph, and check that
//! // one edge was trimmed.
//! let mst = UnGraph::<_, _>::from_elements(min_spanning_tree(&g));
//! assert_eq!(g.raw_edges().len() - 1, mst.raw_edges().len());
//!
//! // Output the tree to `graphviz` `DOT` format
//! println!("{:?}", Dot::with_config(&mst, &[Config::EdgeNoLabel]));
//! // graph {
//! //     0 [label="\"0\""]
//! //     1 [label="\"0\""]
//! //     2 [label="\"0\""]
//! //     3 [label="\"0\""]
//! //     1 -- 2
//! //     3 -- 4
//! //     2 -- 3
//! // }
//! ```
//!
//! # Graph types
//!
//! * [`Graph`](./graph/struct.Graph.html) -
//!   An adjacency list graph with arbitrary associated data.
//! * [`StableGraph`](./stable_graph/struct.StableGraph.html) -
//!   Similar to `Graph`, but it keeps indices stable across removals.
//! * [`GraphMap`](./graphmap/struct.GraphMap.html) -
//!   An adjacency list graph backed by a hash table. The node identifiers are the keys
//!   into the table.
//! * [`MatrixGraph`](./matrix_graph/struct.MatrixGraph.html) -
//!   An adjacency matrix graph.
//! * [`CSR`](./csr/struct.Csr.html) -
//!   A sparse adjacency matrix graph with arbitrary associated data.
//!
//! ### Generic parameters
//!
//! Each graph type is generic over a handful of parameters. All graphs share 3 common
//! parameters, `N`, `E`, and `Ty`. This is a broad overview of what those are. Each
//! type's documentation will have finer detail on these parameters.
//!
//! `N` & `E` are called *weights* in this implementation, and are associated with
//! nodes and edges respectively. They can generally be of arbitrary type, and don't have to
//! be what you might conventionally consider weight-like. For example, using `&str` for `N`
//! will work. Many algorithms that require costs let you provide a cost function that
//! translates your `N` and `E` weights into costs appropriate to the algorithm. Some graph
//! types and choices do impose bounds on `N` or `E`.
//! [`min_spanning_tree`](./algo/fn.min_spanning_tree.html) for example requires edge weights that
//! implement [`PartialOrd`](https://doc.rust-lang.org/stable/core/cmp/trait.PartialOrd.html).
//! [`GraphMap`](./graphmap/struct.GraphMap.html) requires node weights that can serve as hash
//! map keys, since that graph type does not create standalone node indices.
//!
//! `Ty` controls whether edges are [`Directed`](./petgraph/enum.Directed.html) or
//! [`Undirected`](./petgraph/enum.Unirected.html).
//!
//! `Ix` appears on graph types that use indices. It is exposed so you can control
//! the size of node and edge indices, and therefore the memory footprint of your graphs.
//! Allowed values are `u8`, `u16`, `u32`, and `usize`, with `u32` being the default.
//!
//! ### Shorthand types
//!
//! Each graph type vends a few shorthand type definitions that name some specific
//! generic choices. For example, [`DiGraph<_, _>`](./graph/type.DiGraph.html) is shorthand
//! for [`Graph<_, _, Directed>`](graph/struct.Graph.html).
//! [`UnMatrix<_, _>`](./matrix_graph/type.UnMatrix.html) is shorthand for
//! [`MatrixGraph<_, _, Undirected>`](./matrix_graph/struct.MatrixGraph.html). Each graph type's
//! module documentation lists the available shorthand types.
//!
//! # Crate features
//!
//! * **serde-1** -
//!   Defaults off. Enables serialization for ``Graph, StableGraph`` using
//!   [`serde 1.0`](https://crates.io/crates/serde). May require a more recent version
//!   of Rust than petgraph alone.
//! * **graphmap** -
//!   Defaults on. Enables [`GraphMap`](./graphmap/struct.GraphMap.html).
//! * **stable_graph** -
//!   Defaults on. Enables [`StableGraph`](./stable_graph/struct.StableGraph.html).
//! * **matrix_graph** -
//!   Defaults on. Enables [`MatrixGraph`](./matrix_graph/struct.MatrixGraph.html).
//!
#![doc(html_root_url = "https://docs.rs/petgraph/0.4/")]

extern crate fixedbitset;
#[cfg(feature = "graphmap")]
extern crate indexmap;

#[cfg(feature = "serde-1")]
extern crate serde;
#[cfg(feature = "serde-1")]
#[macro_use]
extern crate serde_derive;

#[cfg(all(feature = "serde-1", test))]
extern crate itertools;

#[doc(no_inline)]
pub use crate::graph::Graph;

pub use crate::Direction::{Incoming, Outgoing};

#[macro_use]
mod macros;
mod scored;

// these modules define trait-implementing macros
#[macro_use]
pub mod visit;
#[macro_use]
pub mod data;

pub mod algo;
mod astar;
pub mod csr;
mod dijkstra;
pub mod dot;
#[cfg(feature = "generate")]
pub mod generate;
mod graph_impl;
#[cfg(feature = "graphmap")]
pub mod graphmap;
<<<<<<< HEAD
mod graph_impl;
pub mod adj;
pub mod dot;
pub mod unionfind;
mod dijkstra;
mod astar;
pub mod csr;
=======
mod isomorphism;
>>>>>>> 29c00f30
mod iter_format;
mod iter_utils;
mod k_shortest_path;
#[cfg(feature = "matrix_graph")]
pub mod matrix_graph;
#[cfg(feature = "quickcheck")]
mod quickcheck;
#[cfg(feature = "serde-1")]
mod serde_utils;
mod simple_paths;
mod traits_graph;
pub mod unionfind;
mod util;

pub mod prelude;

/// `Graph<N, E, Ty, Ix>` is a graph datastructure using an adjacency list representation.
pub mod graph {
    pub use crate::graph_impl::{
        edge_index, node_index, DefaultIx, DiGraph, Edge, EdgeIndex, EdgeIndices, EdgeReference,
        EdgeReferences, EdgeWeightsMut, Edges, EdgesConnecting, Externals, Frozen, Graph,
        GraphIndex, IndexType, Neighbors, Node, NodeIndex, NodeIndices, NodeReferences,
        NodeWeightsMut, UnGraph, WalkNeighbors,
    };
}

#[cfg(feature = "stable_graph")]
pub use crate::graph_impl::stable_graph;

macro_rules! copyclone {
    ($name:ident) => {
        impl Clone for $name {
            #[inline]
            fn clone(&self) -> Self {
                *self
            }
        }
    };
}

// Index into the NodeIndex and EdgeIndex arrays
/// Edge direction.
#[derive(Copy, Debug, PartialEq, PartialOrd, Ord, Eq, Hash)]
#[repr(usize)]
pub enum Direction {
    /// An `Outgoing` edge is an outward edge *from* the current node.
    Outgoing = 0,
    /// An `Incoming` edge is an inbound edge *to* the current node.
    Incoming = 1,
}

copyclone!(Direction);

impl Direction {
    /// Return the opposite `Direction`.
    #[inline]
    pub fn opposite(self) -> Direction {
        match self {
            Outgoing => Incoming,
            Incoming => Outgoing,
        }
    }

    /// Return `0` for `Outgoing` and `1` for `Incoming`.
    #[inline]
    pub fn index(self) -> usize {
        (self as usize) & 0x1
    }
}

#[doc(hidden)]
pub use crate::Direction as EdgeDirection;

/// Marker type for a directed graph.
#[derive(Copy, Debug)]
pub enum Directed {}
copyclone!(Directed);

/// Marker type for an undirected graph.
#[derive(Copy, Debug)]
pub enum Undirected {}
copyclone!(Undirected);

/// A graph's edge type determines whether it has directed edges or not.
pub trait EdgeType {
    fn is_directed() -> bool;
}

impl EdgeType for Directed {
    #[inline]
    fn is_directed() -> bool {
        true
    }
}

impl EdgeType for Undirected {
    #[inline]
    fn is_directed() -> bool {
        false
    }
}

/// Convert an element like `(i, j)` or `(i, j, w)` into
/// a triple of source, target, edge weight.
///
/// For `Graph::from_edges` and `GraphMap::from_edges`.
pub trait IntoWeightedEdge<E> {
    type NodeId;
    fn into_weighted_edge(self) -> (Self::NodeId, Self::NodeId, E);
}

impl<Ix, E> IntoWeightedEdge<E> for (Ix, Ix)
where
    E: Default,
{
    type NodeId = Ix;

    fn into_weighted_edge(self) -> (Ix, Ix, E) {
        let (s, t) = self;
        (s, t, E::default())
    }
}

impl<Ix, E> IntoWeightedEdge<E> for (Ix, Ix, E) {
    type NodeId = Ix;
    fn into_weighted_edge(self) -> (Ix, Ix, E) {
        self
    }
}

impl<'a, Ix, E> IntoWeightedEdge<E> for (Ix, Ix, &'a E)
where
    E: Clone,
{
    type NodeId = Ix;
    fn into_weighted_edge(self) -> (Ix, Ix, E) {
        let (a, b, c) = self;
        (a, b, c.clone())
    }
}

impl<'a, Ix, E> IntoWeightedEdge<E> for &'a (Ix, Ix)
where
    Ix: Copy,
    E: Default,
{
    type NodeId = Ix;
    fn into_weighted_edge(self) -> (Ix, Ix, E) {
        let (s, t) = *self;
        (s, t, E::default())
    }
}

impl<'a, Ix, E> IntoWeightedEdge<E> for &'a (Ix, Ix, E)
where
    Ix: Copy,
    E: Clone,
{
    type NodeId = Ix;
    fn into_weighted_edge(self) -> (Ix, Ix, E) {
        self.clone()
    }
}<|MERGE_RESOLUTION|>--- conflicted
+++ resolved
@@ -133,6 +133,7 @@
 #[macro_use]
 pub mod data;
 
+pub mod adj;
 pub mod algo;
 mod astar;
 pub mod csr;
@@ -143,17 +144,7 @@
 mod graph_impl;
 #[cfg(feature = "graphmap")]
 pub mod graphmap;
-<<<<<<< HEAD
-mod graph_impl;
-pub mod adj;
-pub mod dot;
-pub mod unionfind;
-mod dijkstra;
-mod astar;
-pub mod csr;
-=======
 mod isomorphism;
->>>>>>> 29c00f30
 mod iter_format;
 mod iter_utils;
 mod k_shortest_path;
